--- conflicted
+++ resolved
@@ -3,10 +3,6 @@
 -include_lib("eunit/include/eunit.hrl").
 -include("erlcloud.hrl").
 -include("erlcloud_aws.hrl").
-<<<<<<< HEAD
--compile([export_all]).
-=======
->>>>>>> 2395ff9f
 
 %% Unit tests for iam.
 %% These tests work by using meck to mock erlcloud_httpc. There are two classes of test: input and output.
