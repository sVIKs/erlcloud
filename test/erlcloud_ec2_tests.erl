%% -*- mode: erlang;erlang-indent-level: 4;indent-tabs-mode: nil -*-
-module(erlcloud_ec2_tests).
-include_lib("eunit/include/eunit.hrl").
-include("erlcloud.hrl").
-include("erlcloud_ec2.hrl").

%% Unit tests for ec2.
%% These tests work by using meck to mock erlcloud_httpc. There are two classes of test: input and output.
%%
%% Input tests verify that different function args produce the desired query parameters.
%% An input test list provides a list of funs and the parameters that are expected to result.
%%
%% Output tests verify that the http response produces the correct return from the fun.
%% An output test lists provides a list of response bodies and the expected return.

%% The _ec2_test macro provides line number annotation to a test, similar to _test, but doesn't wrap in a fun
-define(_ec2_test(T), {?LINE, T}).
%% The _f macro is a terse way to wrap code in a fun. Similar to _test but doesn't annotate with a line number
-define(_f(F), fun() -> F end).

%% helper funs
-export([
    generate_one_instance/1, generate_instances_response/3,
    generate_one_snapshot/1, generate_snapshots_response/3,
    generate_one_tag/1, generate_tags_response/3,
    generate_one_spot_price/1, generate_spot_price_history_response/3,
    generate_one_instance_status/1, generate_instance_status_response/3,
    generate_one_reserved_instance_offering/1, generate_reserved_instances_offerings_response/3,
    test_pagination/3
]).

%%%===================================================================
%%% Test entry points
%%%===================================================================

describe_tags_test_() ->
    {foreach,
     fun start/0,
     fun stop/1,
     [
      fun describe_tags_input_tests/1,
      fun describe_tags_output_tests/1,
      fun request_spot_fleet_input_tests/1,
      fun request_spot_fleet_output_tests/1,
      fun cancel_spot_fleet_requests_input_tests/1,
      fun cancel_spot_fleet_requests_output_tests/1,
      fun modify_spot_fleet_request_input_tests/1,
      fun modify_spot_fleet_request_output_tests/1,
      fun describe_spot_fleet_request_input_tests/1,
      fun describe_spot_fleet_request_output_tests/1,
      fun describe_images_tests/1,
      fun describe_vpn_gateways_tests/1,
      fun describe_customer_gateways_tests/1,
      fun describe_vpn_connections_tests/1,
      fun create_flow_logs_input_tests/1,
      fun create_flow_logs_output_tests/1,
      fun delete_flow_logs_input_tests/1,
      fun delete_flow_logs_output_tests/1,
      fun describe_flow_logs_input_tests/1,
      fun describe_flow_logs_output_tests/1
     ]}.

start() ->
    meck:new(erlcloud_httpc),
    ok.

stop(_) ->
    meck:unload(erlcloud_httpc).

%%%===================================================================
%%% Input test helpers
%%%===================================================================

%% common_params returns the list of parameters that are not validated by these tests.
%% They should be checked by lower level unit tests.
-spec common_params() -> [string()].
common_params() ->
    ["AWSAccessKeyId",
     "SignatureMethod",
     "SignatureVersion",
     "Timestamp",
     "Version",
     "Signature"].

%% validate_param checks that the query parameter is either a common param or expected
%% by the test case. If expected, returns expected with the param deleted to be used in
%% subsequent calls.
-type expected_param() :: {string(), string()}.
-spec validate_param(string(), [expected_param()]) -> [expected_param()].
validate_param(Param, Expected) ->
    {Key, Value} = case string:tokens(Param, "=") of
        [K, V] -> {K, V};
        [K] -> {K, ""}
    end,
    case lists:member(Key, common_params()) of
        true ->
            Expected;
        false ->
            Expected1 = lists:delete({Key, Value}, Expected),
            %?debugFmt("EXPECTED ~p~nEXPECTED1 ~p", [Expected, Expected1]),
            case length(Expected) - 1 =:= length(Expected1) of
                true -> ok;
                false ->
                    ?debugFmt("Parameter not expected: ~p", [{Key, Value}])
            end,
            ?assertEqual(length(Expected) - 1, length(Expected1)),
            Expected1
    end.

%% verifies that the parameters in the body match the expected parameters
-spec validate_params(binary(), [expected_param()]) -> ok.
validate_params(Body, Expected) ->
    ParamList = string:tokens(binary_to_list(Body), "&"),
    Remain = lists:foldl(fun validate_param/2, Expected, ParamList),
    ?assertEqual([], Remain).

%% returns the mock of the erlcloud_httpc function input tests expect to be called.
%% Validates the query body and responds with the provided response.
-spec input_expect(string(), [expected_param()]) -> fun().
input_expect(Response, Expected) ->
    fun(_Url, post, _Headers, Body, _Timeout, _Config) ->
            validate_params(Body, Expected),
            {ok, {{200, "OK"}, [], list_to_binary(Response)}}
    end.

%% input_test converts an input_test specifier into an eunit test generator
-type input_test_spec() :: {pos_integer(), {fun(), [expected_param()]} | {string(), fun(), [expected_param()]}}.
-spec input_test(string(), input_test_spec()) -> tuple().
input_test(Response, {Line, {Description, Fun, Params}}) when
      is_list(Description) ->
    {Description,
     {Line,
      fun() ->
              meck:expect(erlcloud_httpc, request, input_expect(Response, Params)),
              %% Configure to make sure there is a key. Would like to do this in start, but
              %% that isn't called in the same process
              erlcloud_ec2:configure(string:copies("A", 20), string:copies("a", 40)),
              Fun()
      end}}.
%% input_test(Response, {Line, {Fun, Params}}) ->
%%     input_test(Response, {Line, {"", Fun, Params}}).

%% input_tests converts a list of input_test specifiers into an eunit test generator
-spec input_tests(string(), [input_test_spec()]) -> [tuple()].
input_tests(Response, Tests) ->
    [input_test(Response, Test) || Test <- Tests].

%%%===================================================================
%%% Output test helpers
%%%===================================================================

%% returns the mock of the erlcloud_httpc function output tests expect to be called.
-spec output_expect(string()) -> fun().
output_expect(Response) ->
    fun(_Url, post, _Headers, _Body, _Timeout, _Config) ->
            {ok, {{200, "OK"}, [], list_to_binary(Response)}}
    end.

%% output_test converts an output_test specifier into an eunit test generator
-type output_test_spec() :: {pos_integer(), {string(), term()} | {string(), string(), term()}}.
-spec output_test(fun(), output_test_spec()) -> tuple().
output_test(Fun, {Line, {Description, Response, Result}}) ->
    {Description,
     {Line,
      fun() ->
              meck:expect(erlcloud_httpc, request, output_expect(Response)),
              erlcloud_ec2:configure(string:copies("A", 20), string:copies("a", 40)),
              Actual = Fun(),
              ?assertEqual(Result, Actual)
      end}}.
%% output_test(Fun, {Line, {Response, Result}}) ->
%%     output_test(Fun, {Line, {"", Response, Result}}).

%% output_tests converts a list of output_test specifiers into an eunit test generator
-spec output_tests(fun(), [output_test_spec()]) -> [term()].
output_tests(Fun, Tests) ->
    [output_test(Fun, Test) || Test <- Tests].


%%%===================================================================
%%% Actual test specifiers
%%%===================================================================


%% DescribeTags test based on the API examples:
%% http://docs.aws.amazon.com/AWSEC2/latest/APIReference/ApiReference-query-DescribeTags.html
describe_tags_input_tests(_) ->
    Tests =
        [?_ec2_test(
            {"This example describes all the tags in your account.",
             ?_f(erlcloud_ec2:describe_tags()),
             [{"Action", "DescribeTags"}]}),
         ?_ec2_test(
            {"This example describes only the tags for the AMI with ID ami-1a2b3c4d.",
             ?_f(erlcloud_ec2:describe_tags([{resource_id, ["ami-1a2b3c4d"]}])),
             [{"Action", "DescribeTags"},
              {"Filter.1.Name", "resource-id"},
              {"Filter.1.Value.1", "ami-1a2b3c4d"}]}),
         ?_ec2_test(
            {"This example describes the tags for all your instances.",
             ?_f(erlcloud_ec2:describe_tags([{resource_type, ["instance"]}])),
             [{"Action", "DescribeTags"},
              {"Filter.1.Name", "resource-type"},
              {"Filter.1.Value.1", "instance"}]}),
         ?_ec2_test(
            {"This example describes the tags for all your instances tagged with the key webserver.",
             ?_f(erlcloud_ec2:describe_tags([{key, ["webserver"]}])),
             [{"Action", "DescribeTags"},
              {"Filter.1.Name", "key"},
              {"Filter.1.Value.1", "webserver"}]}),
         ?_ec2_test(
            {"This example describes the tags for all your instances tagged with either stack=Test or stack=Production.",
             ?_f(erlcloud_ec2:describe_tags([{resource_type, ["instance"]}, {key, ["stack"]}, {value, ["Test", "Production"]}])),
             [{"Action", "DescribeTags"},
              {"Filter.1.Name", "resource-type"},
              {"Filter.1.Value.1", "instance"},
              {"Filter.2.Name", "key"},
              {"Filter.2.Value.1", "stack"},
              {"Filter.3.Name", "value"},
              {"Filter.3.Value.1", "Test"},
              {"Filter.3.Value.2", "Production"}]}),
         ?_ec2_test(
            {"This example describes the tags for all your instances tagged with Purpose=[empty string].",
             ?_f(erlcloud_ec2:describe_tags([{resource_type, ["instance"]}, {key, ["Purpose"]}, {value, [""]}])),
             [{"Action", "DescribeTags"},
              {"Filter.1.Name", "resource-type"},
              {"Filter.1.Value.1", "instance"},
              {"Filter.2.Name", "key"},
              {"Filter.2.Value.1", "Purpose"},
              {"Filter.3.Name", "value"},
              {"Filter.3.Value.1", ""}]})],

    Response = "
<DescribeTagsResponse xmlns=\"http://ec2.amazonaws.com/doc/2012-12-01/\">
   <requestId>7a62c49f-347e-4fc4-9331-6e8eEXAMPLE</requestId>
   <tagSet/>
</DescribeTagsResponse>",
    input_tests(Response, Tests).

describe_tags_output_tests(_) ->
    Tests =
        [?_ec2_test(
            {"This example describes all the tags in your account.", "
<DescribeTagsResponse xmlns=\"http://ec2.amazonaws.com/doc/2012-12-01/\">
   <requestId>7a62c49f-347e-4fc4-9331-6e8eEXAMPLE</requestId>
   <tagSet>
      <item>
         <resourceId>ami-1a2b3c4d</resourceId>
         <resourceType>image</resourceType>
         <key>webserver</key>
         <value/>
      </item>
       <item>
         <resourceId>ami-1a2b3c4d</resourceId>
         <resourceType>image</resourceType>
         <key>stack</key>
         <value>Production</value>
      </item>
      <item>
         <resourceId>i-5f4e3d2a</resourceId>
         <resourceType>instance</resourceType>
         <key>webserver</key>
         <value/>
      </item>
       <item>
         <resourceId>i-5f4e3d2a</resourceId>
         <resourceType>instance</resourceType>
         <key>stack</key>
         <value>Production</value>
      </item>
      <item>
         <resourceId>i-12345678</resourceId>
         <resourceType>instance</resourceType>
         <key>database_server</key>
         <value/>
      </item>
       <item>
         <resourceId>i-12345678</resourceId>
         <resourceType>instance</resourceType>
         <key>stack</key>
         <value>Test</value>
      </item>
    </tagSet>
</DescribeTagsResponse>",
             {ok, [#ec2_tag{resource_id="ami-1a2b3c4d", resource_type="image", key="webserver", value=""},
                   #ec2_tag{resource_id="ami-1a2b3c4d", resource_type="image", key="stack", value="Production"},
                   #ec2_tag{resource_id="i-5f4e3d2a", resource_type="instance", key="webserver", value=""},
                   #ec2_tag{resource_id="i-5f4e3d2a", resource_type="instance", key="stack", value="Production"},
                   #ec2_tag{resource_id="i-12345678", resource_type="instance", key="database_server", value=""},
                   #ec2_tag{resource_id="i-12345678", resource_type="instance", key="stack", value="Test"}]}}),
         ?_ec2_test(
            {"This example describes only the tags for the AMI with ID ami-1a2b3c4d.", "
<DescribeTagsResponse xmlns=\"http://ec2.amazonaws.com/doc/2012-12-01/\">
   <requestId>7a62c49f-347e-4fc4-9331-6e8eEXAMPLE</requestId>
   <tagSet>
      <item>
         <resourceId>ami-1a2b3c4d</resourceId>
         <resourceType>image</resourceType>
         <key>webserver</key>
         <value/>
      </item>
      <item>
         <resourceId>ami-1a2b3c4d</resourceId>
         <resourceType>image</resourceType>
         <key>stack</key>
         <value>Production</value>
      </item>
    </tagSet>
</DescribeTagsResponse>",
             {ok, [#ec2_tag{resource_id="ami-1a2b3c4d", resource_type="image", key="webserver", value=""},
                   #ec2_tag{resource_id="ami-1a2b3c4d", resource_type="image", key="stack", value="Production"}]}})],

    %% Remaining AWS API examples return subsets of the same data
    output_tests(?_f(erlcloud_ec2:describe_tags()), Tests).

describe_vpn_gateways_tests(_) ->
    Tests = 
        [?_ec2_test(
            {"This example describes VPN gateways.", "
<DescribeVpnGatewaysResponse xmlns=\"http://ec2.amazonaws.com/doc/2015-04-15/\">
  <requestId>7a62c49f-347e-4fc4-9331-6e8eEXAMPLE</requestId>
  <vpnGatewaySet>   
    <item>
      <vpnGatewayId>vgw-8db04f81</vpnGatewayId>
      <state>available</state>
      <type>ipsec.1</type>
      <availabilityZone>us-east-1a</availabilityZone> 
      <attachments>
        <item>
          <vpcId>vpc-1a2b3c4d</vpcId>
          <state>attached</state>
        </item>
      </attachments>
      <tagSet/>
    </item>
    <item>
      <vpnGatewayId>vgw-8db04f82</vpnGatewayId>
      <state>available</state>
      <type>ipsec.1</type>
      <availabilityZone>us-east-1a</availabilityZone> 
      <attachments>
        <item>
          <vpcId>vpc-1a2b3c4d</vpcId>
          <state>attached</state>
        </item>
      </attachments>
      <tagSet/>
    </item>
  </vpnGatewaySet>
</DescribeVpnGatewaysResponse>",
             {ok, [[{vpn_gateway_id, "vgw-8db04f81"},
                    {vpn_gateway_type, "ipsec.1"},
                    {vpn_gateway_state, "available"},
                    {vpn_az, "us-east-1a"},
                    {vpc_attachment_set, [[{vpc_id, "vpc-1a2b3c4d"}, {state, "attached"}]]},
                    {tag_set, []}],
                   [{vpn_gateway_id, "vgw-8db04f82"},
                    {vpn_gateway_type, "ipsec.1"},
                    {vpn_gateway_state, "available"},
                    {vpn_az, "us-east-1a"},
                    {vpc_attachment_set, [[{vpc_id, "vpc-1a2b3c4d"}, {state, "attached"}]]},
                    {tag_set, []}]]}})],
    
    %% Remaining AWS API examples return subsets of the same data
    output_tests(?_f(erlcloud_ec2:describe_vpn_gateways()), Tests).

describe_customer_gateways_tests(_) ->
    Tests = 
        [?_ec2_test(
            {"This example describes customer gateways.", "
<DescribeCustomerGatewaysResponse xmlns=\"http://ec2.amazonaws.com/doc/2015-04-15/\">
  <requestId>7a62c49f-347e-4fc4-9331-6e8eEXAMPLE</requestId>
  <customerGatewaySet>
    <item>
       <customerGatewayId>cgw-b4dc3961</customerGatewayId>
       <state>available</state>
       <type>ipsec.1</type>
       <ipAddress>12.1.2.3</ipAddress> 
       <bgpAsn>65534</bgpAsn>   
       <tagSet/>
    </item>
    <item>
       <customerGatewayId>cgw-b4dc3962</customerGatewayId>
       <state>available</state>
       <type>ipsec.1</type>
       <ipAddress>12.1.2.3</ipAddress> 
       <bgpAsn>65534</bgpAsn>   
       <tagSet/>
    </item>
  </customerGatewaySet>
</DescribeCustomerGatewaysResponse>",
             {ok, [[{customer_gateway_id, "cgw-b4dc3961"},
                    {customer_gateway_state, "available"},
                    {customer_gateway_type, "ipsec.1"},
                    {customer_gateway_ip, "12.1.2.3"},
                    {customer_gateway_bgpasn, "65534"},
                    {tag_set, []}],
                   [{customer_gateway_id, "cgw-b4dc3962"},
                    {customer_gateway_state, "available"},
                    {customer_gateway_type, "ipsec.1"},
                    {customer_gateway_ip, "12.1.2.3"},
                    {customer_gateway_bgpasn, "65534"},
                    {tag_set, []}]]}})],
    
    %% Remaining AWS API examples return subsets of the same data
    output_tests(?_f(erlcloud_ec2:describe_customer_gateways()), Tests).

describe_vpn_connections_tests(_) ->
    Tests = 
        [?_ec2_test(
            {"This example describes VPN connections.", "
<DescribeVpnConnectionsResponse xmlns=\"http://ec2.amazonaws.com/doc/2015-04-15/\">
  <requestId>7a62c49f-347e-4fc4-9331-6e8eEXAMPLE</requestId>
  <vpnConnectionSet>
    <item>
      <vpnConnectionId>vpn-44a8938f</vpnConnectionId>
      <state>available</state>
      <customerGatewayConfiguration>config1</customerGatewayConfiguration>     
      <type>ipsec.1</type>
      <customerGatewayId>cgw-b4dc3961</customerGatewayId>
      <vpnGatewayId>vgw-8db04f81</vpnGatewayId>
      <tagSet/>
    </item>
    <item>
      <vpnConnectionId>vpn-54a8938f</vpnConnectionId>
      <state>available</state>
      <customerGatewayConfiguration>config2</customerGatewayConfiguration>     
      <type>ipsec.1</type>
      <customerGatewayId>cgw-b4dc3962</customerGatewayId>
      <vpnGatewayId>vgw-8db04f82</vpnGatewayId>
      <tagSet/>
    </item>
  </vpnConnectionSet>
</DescribeVpnConnectionsResponse>",
             {ok, [[{vpn_connection_id, "vpn-44a8938f"},
                    {vpn_connection_state, "available"},
                    {customer_gateway_configuration, "config1"},
                    {vpn_connection_type, "ipsec.1"},
                    {customer_gateway_id, "cgw-b4dc3961"},
                    {vpn_gateway_id, "vgw-8db04f81"},
                    {tag_set, []}],
                   [{vpn_connection_id, "vpn-54a8938f"},
                    {vpn_connection_state, "available"},
                    {customer_gateway_configuration, "config2"},
                    {vpn_connection_type, "ipsec.1"},
                    {customer_gateway_id, "cgw-b4dc3962"},
                    {vpn_gateway_id, "vgw-8db04f82"},
                    {tag_set, []}]]}})],
    
    %% Remaining AWS API examples return subsets of the same data
    output_tests(?_f(erlcloud_ec2:describe_vpn_connections()), Tests).

%% RequestSpotFleet test based on the API examples:
%% http://docs.aws.amazon.com/AWSEC2/latest/APIReference/API_RequestSpotFleet.html
request_spot_fleet_input_tests(_) ->
    Tests =
        [?_ec2_test(
            {"This example creates a Spot fleet request with 2 launch specifications.",
             ?_f(erlcloud_ec2:request_spot_fleet(
                #ec2_spot_fleet_request{
                  spot_fleet_request_config = #spot_fleet_request_config_spec {
                    iam_fleet_role = "arn:aws:iam::123456789011:role/spot-fleet-role",
                    spot_price = "0.0153",
                    target_capacity = 5,
                    launch_specification = [
                      #ec2_instance_spec {
                        image_id = "ami-1ecae776",
                        instance_type = "m4.large",
                        subnet_id = "subnet-1a2b3c4d"
                      },
                      #ec2_instance_spec {
                        image_id = "ami-1ecae776",
                        instance_type = "m4.medium",
                        subnet_id = "subnet-1a2b3c4d"
                      }
                    ]
                  }
                }
              )),
             [{"Action", "RequestSpotFleet"},
              {"SpotFleetRequestConfig.IamFleetRole", "arn%3Aaws%3Aiam%3A%3A123456789011%3Arole%2Fspot-fleet-role"},
              {"SpotFleetRequestConfig.SpotPrice", "0.0153"},
              {"SpotFleetRequestConfig.TargetCapacity", "5"},
              {"SpotFleetRequestConfig.LaunchSpecifications.1.ImageId", "ami-1ecae776"},
              {"SpotFleetRequestConfig.LaunchSpecifications.1.InstanceType", "m4.large"},
              {"SpotFleetRequestConfig.LaunchSpecifications.1.SubnetId", "subnet-1a2b3c4d"},
              {"SpotFleetRequestConfig.LaunchSpecifications.1.Monitoring.Enabled", "false"},
              {"SpotFleetRequestConfig.LaunchSpecifications.1.EbsOptimized", "false"},
              {"SpotFleetRequestConfig.LaunchSpecifications.1.SecurityGroup.1", "default"},
              {"SpotFleetRequestConfig.LaunchSpecifications.2.ImageId", "ami-1ecae776"},
              {"SpotFleetRequestConfig.LaunchSpecifications.2.InstanceType", "m4.medium"},
              {"SpotFleetRequestConfig.LaunchSpecifications.2.SubnetId", "subnet-1a2b3c4d"},
              {"SpotFleetRequestConfig.LaunchSpecifications.2.Monitoring.Enabled", "false"},
              {"SpotFleetRequestConfig.LaunchSpecifications.2.EbsOptimized", "false"},
              {"SpotFleetRequestConfig.LaunchSpecifications.2.SecurityGroup.1", "default"}
             ]})],

    Response = "
<RequestSpotFleetResponse xmlns=\"http://ec2.amazonaws.com/doc/2015-10-01/\">
    <requestId>60262cc5-2bd4-4c8d-98ed-example</requestId>
    <spotFleetRequestId>sfr-123f8fc2-cb31-425e-abcd-example2710</spotFleetRequestId>
</RequestSpotFleetResponse>",
    input_tests(Response, Tests).

request_spot_fleet_output_tests(_) ->
    Tests =
        [?_ec2_test(
            {"This example creates a Spot fleet request with 2 launch specifications.", "
<RequestSpotFleetResponse xmlns=\"http://ec2.amazonaws.com/doc/2015-10-01/\">
    <requestId>60262cc5-2bd4-4c8d-98ed-example</requestId>
    <spotFleetRequestId>sfr-123f8fc2-cb31-425e-abcd-example2710</spotFleetRequestId>
</RequestSpotFleetResponse>",
             {ok, "sfr-123f8fc2-cb31-425e-abcd-example2710"}})],

    output_tests(?_f(erlcloud_ec2:request_spot_fleet(
                #ec2_spot_fleet_request{
                  spot_fleet_request_config = #spot_fleet_request_config_spec {
                    iam_fleet_role = "arn:aws:iam::123456789011:role/spot-fleet-role",
                    spot_price = "0.0153",
                    target_capacity = 5,
                    launch_specification = [
                      #ec2_instance_spec {
                        image_id = "ami-1ecae776",
                        instance_type = "m4.large",
                        subnet_id = "subnet-1a2b3c4d"
                      },
                      #ec2_instance_spec {
                        image_id = "ami-1ecae776",
                        instance_type = "m4.medium",
                        subnet_id = "subnet-1a2b3c4d"
                      }
                    ]
                  }
                }
              )), Tests).

%% CancelSpotFleetRequests test based on the API examples:
%% http://docs.aws.amazon.com/AWSEC2/latest/APIReference/API_CancelSpotFleetRequests.html
cancel_spot_fleet_requests_input_tests(_) ->
    Tests =
        [?_ec2_test(
            {"This example cancels Spot fleet request sfr-123f8fc2-cb31-425e-abcd-example2710 and terminates all instances that were launched by the request.",
             ?_f(erlcloud_ec2:cancel_spot_fleet_requests(["sfr-123f8fc2-cb31-425e-abcd-example2710"], true)),
             [{"Action", "CancelSpotFleetRequests"},
              {"SpotFleetRequestId.1", "sfr-123f8fc2-cb31-425e-abcd-example2710"},
              {"TerminateInstances", "true"}
             ]})],

    Response = "
<CancelSpotFleetRequestsResponse xmlns=\"http://ec2.amazonaws.com/doc/2015-10-01/\">
    <requestId>e12d2fe5-6503-4b4b-911c-example</requestId>
    <unsuccessfulFleetRequestSet/>
    <successfulFleetRequestSet>
        <item>
            <spotFleetRequestId>sfr-123f8fc2-cb31-425e-abcd-example2710</spotFleetRequestId>
            <currentSpotFleetRequestState>cancelled_terminating</currentSpotFleetRequestState>
            <previousSpotFleetRequestState>active</previousSpotFleetRequestState>
        </item>
    </successfulFleetRequestSet>
</CancelSpotFleetRequestsResponse>",
    input_tests(Response, Tests).


cancel_spot_fleet_requests_output_tests(_) ->
    Tests =
        [?_ec2_test(
            {"This example cancels Spot fleet request sfr-123f8fc2-cb31-425e-abcd-example2710 and terminates all instances that were launched by the request.", "
<CancelSpotFleetRequestsResponse xmlns=\"http://ec2.amazonaws.com/doc/2015-10-01/\">
    <requestId>e12d2fe5-6503-4b4b-911c-example</requestId>
    <unsuccessfulFleetRequestSet/>
    <successfulFleetRequestSet>
        <item>
            <spotFleetRequestId>sfr-123f8fc2-cb31-425e-abcd-example2710</spotFleetRequestId>
            <currentSpotFleetRequestState>cancelled_terminating</currentSpotFleetRequestState>
            <previousSpotFleetRequestState>active</previousSpotFleetRequestState>
        </item>
    </successfulFleetRequestSet>
</CancelSpotFleetRequestsResponse>",
               {ok, [
                      {unsuccessful_fleet_request_set,[]},
                      {successful_fleet_request_set,[
                        [
                          {spot_fleet_request_id,"sfr-123f8fc2-cb31-425e-abcd-example2710"},
                          {current_spot_fleet_request_state, "cancelled_terminating"},
                          {previous_spot_fleet_request_state, "active"}
                        ]
                      ]}
                    ]
                }
                })],
    output_tests(?_f(erlcloud_ec2:cancel_spot_fleet_requests(["sfr-123f8fc2-cb31-425e-abcd-example2710"], true)), Tests).

%% ModifySpotFleetRequest test based on the API examples:
%% http://docs.aws.amazon.com/AWSEC2/latest/APIReference/API_ModifySpotFleetRequest.html
modify_spot_fleet_request_input_tests(_) ->
    Tests =
        [?_ec2_test(
            {"This example modifies the fleet request capacity.",
             ?_f(erlcloud_ec2:modify_spot_fleet_request("sfr-123f8fc2-cb31-425e-abcd-example2710", 10, default)),
             [{"Action", "ModifySpotFleetRequest"},
              {"SpotFleetRequestId", "sfr-123f8fc2-cb31-425e-abcd-example2710"},
              {"ExcessCapacityTerminationPolicy", "Default"},
              {"TargetCapacity", "10"}
             ]})],

    Response = "
<ModifySpotFleetRequestResponse xmlns=\"http://ec2.amazonaws.com/doc/2015-10-01/\">
    <requestId>e12d2fe5-6503-4b4b-911c-example</requestId>
    <return>true</return>
</ModifySpotFleetRequestResponse>",
    input_tests(Response, Tests).

modify_spot_fleet_request_output_tests(_) ->
    Tests =
        [?_ec2_test(
            {"This example modifies the fleet request capacity.", "
<ModifySpotFleetRequestResponse xmlns=\"http://ec2.amazonaws.com/doc/2015-10-01/\">
    <requestId>e12d2fe5-6503-4b4b-911c-example</requestId>
    <return>true</return>
</ModifySpotFleetRequestResponse>", ok})],
    output_tests(?_f(erlcloud_ec2:modify_spot_fleet_request("sfr-123f8fc2-cb31-425e-abcd-example2710", 10, default)), Tests).

%% DescribeSpotFleetInstances test based on the API examples:
%% http://docs.aws.amazon.com/AWSEC2/latest/APIReference/API_DescribeSpotFleetInstances.html
describe_spot_fleet_request_input_tests(_) ->
    Tests =
        [?_ec2_test(
            {"This example describes the spot fleet.",
             ?_f(erlcloud_ec2:describe_spot_fleet_instances("sfr-123f8fc2-cb31-425e-abcd-example2710")),
             [{"Action", "DescribeSpotFleetInstances"},
              {"SpotFleetRequestId", "sfr-123f8fc2-cb31-425e-abcd-example2710"}
             ]})],

    Response = "
<DescribeSpotFleetInstancesResponse xmlns=\"http://ec2.amazonaws.com/doc/2015-10-01/\">
    <requestId>cfb09950-45e2-472d-a6a9-example</requestId>
    <spotFleetRequestId>sfr-123f8fc2-cb31-425e-abcd-example2710</spotFleetRequestId>
    <activeInstanceSet>
        <item>
            <instanceId>i-1a1a1a1a</instanceId>
            <spotInstanceRequestId>sir-1a1a1a1a</spotInstanceRequestId>
            <instanceType>m3.medium</instanceType>
        </item>
        <item>
            <instanceId>i-2b2b2b2b</instanceId>
            <spotInstanceRequestId>sir-2b2b2b2b</spotInstanceRequestId>
            <instanceType>m3.medium</instanceType>
        </item>
    </activeInstanceSet>
</DescribeSpotFleetInstancesResponse>",
    input_tests(Response, Tests).

describe_spot_fleet_request_output_tests(_) ->
    Tests =
        [?_ec2_test(
            {"This example describes the spot fleet.", "
<DescribeSpotFleetInstancesResponse xmlns=\"http://ec2.amazonaws.com/doc/2015-10-01/\">
    <requestId>cfb09950-45e2-472d-a6a9-example</requestId>
    <spotFleetRequestId>sfr-123f8fc2-cb31-425e-abcd-example2710</spotFleetRequestId>
    <activeInstanceSet>
        <item>
            <instanceId>i-1a1a1a1a</instanceId>
            <spotInstanceRequestId>sir-1a1a1a1a</spotInstanceRequestId>
            <instanceType>m3.medium</instanceType>
        </item>
        <item>
            <instanceId>i-2b2b2b2b</instanceId>
            <spotInstanceRequestId>sir-2b2b2b2b</spotInstanceRequestId>
            <instanceType>m3.medium</instanceType>
        </item>
    </activeInstanceSet>
</DescribeSpotFleetInstancesResponse>",
      {ok,[
        {instances,[
          [
            {instance_id,"i-1a1a1a1a"},
            {spot_instance_request_id,"sir-1a1a1a1a"},
            {instance_type,"m3.medium"}
          ],
          [
            {instance_id,"i-2b2b2b2b"},
            {spot_instance_request_id,"sir-2b2b2b2b"},
            {instance_type,"m3.medium"}
          ]
        ]},
        {next_token, undefined}
      ]}

    })],
    output_tests(?_f(erlcloud_ec2:describe_spot_fleet_instances("sfr-123f8fc2-cb31-425e-abcd-example2710")), Tests).

describe_images_tests(_) ->
  Tests =
    [?_ec2_test(
      {"This example describes AMIs.", "
<DescribeImagesResponse xmlns=\"http://ec2.amazonaws.com/doc/2015-04-15/\">
   <requestId>59dbff89-35bd-4eac-99ed-be587EXAMPLE</requestId>
   <imagesSet>
      <item>
         <imageId>ami-1a2b3c4d</imageId>
         <kernelId/>
         <ramdiskId/>
         <imageLocation>ec2-public-windows-images/Server2003r2-x86_64-Win-v1.07.manifest.xml</imageLocation>
         <imageState>available</imageState>
         <imageOwnerId>123456789012</imageOwnerId>
         <isPublic>true</isPublic>
         <architecture>x86_64</architecture>
         <imageType>machine</imageType>
         <platform>windows</platform>
         <imageOwnerAlias>amazon</imageOwnerAlias>
         <rootDeviceName>/dev/sda1</rootDeviceName>
         <rootDeviceType>instance-store</rootDeviceType>
         <creationDate>2016-03-26T12:00:13Z</creationDate>
         <blockDeviceMapping/>
         <virtualizationType>hvm</virtualizationType>
         <tagSet/>
         <hypervisor>xen</hypervisor>
      </item>
   </imagesSet>
</DescribeImagesResponse>",
        {ok, [[ {image_id, "ami-1a2b3c4d"},
          {image_location, "ec2-public-windows-images/Server2003r2-x86_64-Win-v1.07.manifest.xml"},
          {image_state, "available"},
          {image_owner_id, "123456789012"},
          {is_public, true},
          {architecture, "x86_64"},
          {image_type, "machine"},
          {kernel_id, []},
          {ramdisk_id, []},
          {image_owner_alias, "amazon"},
          {name, []},
          {description, []},
          {root_device_type, "instance-store"},
          {root_device_name, "/dev/sda1"},
          {creation_date, {{2016,3,26},{12,0,13}}},
          {platform, "windows"},
          {block_device_mapping, []},
          {product_codes, []}
        ]]}})],

  %% Remaining AWS API examples return subsets of the same data
  output_tests(?_f(erlcloud_ec2:describe_images()), Tests).

<<<<<<< HEAD
describe_account_attributes_test() ->
    XML = "<DescribeAccountAttributesResponse>
               <requestId>12345</requestId>
               <accountAttributeSet>
                   <item>
                       <attributeName>attribute123</attributeName>
                       <attributeValueSet>
                           <item>
                               <attributeValue>123</attributeValue>
                           </item>
                       </attributeValueSet>
                   </item>
                   <item>
                       <attributeName>attribute456</attributeName>
                       <attributeValueSet>
                           <item>
                               <attributeValue>456</attributeValue>
                           </item>
                       </attributeValueSet>
                   </item>
                   <item>
                       <attributeName>attribute789</attributeName>
                       <attributeValueSet>
                           <item>
                               <attributeValue>789</attributeValue>
                           </item>
                       </attributeValueSet>
                   </item>
               </accountAttributeSet>
           </DescribeAccountAttributesResponse>",
    XMERL = {ok, element(1, xmerl_scan:string(XML))},
    ExpectedResult =
        {ok,[
                [{attribute_name,"attribute123"},
                    {attribute_value_set,[[{attribute_value,"123"}]]}],
                [{attribute_name,"attribute456"},
                    {attribute_value_set,[[{attribute_value,"456"}]]}],
                [{attribute_name,"attribute789"},
                    {attribute_value_set,[[{attribute_value,"789"}]]}]
            ]},
    meck:new(erlcloud_aws, [passthrough]),
    meck:expect(erlcloud_aws, aws_request_xml4,
        fun(_,_,_,_,_,_) ->
            XMERL
        end),
    Result = erlcloud_ec2:describe_account_attributes(),
    meck:unload(erlcloud_aws),
    ?assertEqual(ExpectedResult, Result).
    
describe_nat_gateways_test() ->
    XML = "<DescribeNatGatewaysResponse>
               <requestId>bfed02c6-dae9-47c0-86a2-example</requestId>
               <natGatewaySet>
                   <item>
                       <createTime>2017-01-02T15:49:34.999Z</createTime>
                       <deleteTime>2017-01-02T15:49:34.999Z</deleteTime>
                       <failureCode>1234</failureCode>
                       <failureMessage>boom</failureMessage>
                       <natGatewayAddressSet>
                           <item>
                               <allocationId>allocid-123</allocationId>
                               <networkInterfaceId>ni-56789</networkInterfaceId>
                               <privateIp>10.0.0.0</privateIp>
                               <publicIp>123.12.123.12</publicIp>
                           </item>
                       </natGatewayAddressSet>
                       <natGatewayId>nat-04e77a5e9c34432f9</natGatewayId>
                       <state>available</state>
                       <subnetId>subnet-1a2a3a4a</subnetId>
                       <vpcId>vpc-4e20d42b</vpcId>
                   </item>
               </natGatewaySet>
           </DescribeNatGatewaysResponse>",
    XMERL = {ok, element(1, xmerl_scan:string(XML))},
    ExpectedResult =
        {ok,
            [
                [
                    {create_time, "2017-01-02T15:49:34.999Z"},
                    {delete_time, "2017-01-02T15:49:34.999Z"},
                    {failure_code, "1234"},
                    {failure_message, "boom"},
                    {nat_gateway_address_set,
                        [
                            [
                                {allocation_id, "allocid-123"},
                                {network_interface_id, "ni-56789"},
                                {private_ip, "10.0.0.0"},
                                {public_ip, "123.12.123.12"}
                            ]
                        ]
                    },
                    {nat_gateway_id, "nat-04e77a5e9c34432f9"},
                    {state, "available"},
                    {subnet_id, "subnet-1a2a3a4a"},
                    {vpc_id, "vpc-4e20d42b"}
                ]
            ]
        },
    meck:new(erlcloud_aws, [passthrough]),
    meck:expect(erlcloud_aws, aws_request_xml4,
        fun(_,_,_,_,_,_) ->
            XMERL
        end),
    Result = erlcloud_ec2:describe_nat_gateways(),
    meck:unload(erlcloud_aws),
    ?assertEqual(ExpectedResult, Result).

describe_vpc_peering_connections_test() ->
    XML = "<DescribeVpcPeeringConnectionsResponse>
       	       <requestId>lnwadt7-8adia7r-aadu8-EXAMPLE</requestId>
       	       <vpcPeeringConnectionSet>
                   <item>
       	               <expirationTime>2017.01.02 09:54:15</expirationTime>
       	               <tagSet>
                           <item>
       	                       <key>key1</key>
       	                       <value>value1</value>
       	                   </item>
                           <item>
       	                       <key>key2</key>
       	                       <value>value2</value>
       	                   </item>
       	                   <item>
       	                       <key>key3</key>
       	                       <value>value3</value>
       	                   </item>
       	               </tagSet>
       	               <vpcPeeringConnectionId>pcx-123abc69</vpcPeeringConnectionId>
       	           </item>
               </vpcPeeringConnectionSet>
           </DescribeVpcPeeringConnectionsResponse>",
    XMERL = {ok, element(1, xmerl_scan:string(XML))},
    ExpectedResult =
        {ok,
            [
                [
                    {expiration_time, "2017.01.02 09:54:15"},
                    {tag_set,
                        [
                            [
                                {key, "key1"},
                                {value, "value1"}
                            ],
                            [
                                {key, "key2"},
                                {value, "value2"}
                            ],
                            [
                                {key, "key3"},
                                {value, "value3"}
                            ]
                        ]
                    },
                    {vpc_peering_connection_id, "pcx-123abc69"}
                ]
            ]
        },
    meck:new(erlcloud_aws, [passthrough]),
    meck:expect(erlcloud_aws, aws_request_xml4,
        fun(_,_,_,_,_,_) ->
            XMERL
        end),
    Result = erlcloud_ec2:describe_vpc_peering_connections(),
    meck:unload(erlcloud_aws),
    ?assertEqual(ExpectedResult, Result).
=======
create_flow_logs_input_tests(_) ->
    Tests = [
        ?_ec2_test({"This example creates flow log.",
             ?_f(erlcloud_ec2:create_flow_logs(
                    "TestLogGroup", network_interface, ["eni-aa22bb33", "eni-22aabb33"], reject,
                     "arn:aws:iam::123456789101:role/flowlogsrole")),
             [{"Action", "CreateFlowLogs"},
              {"LogGroupName", "TestLogGroup"},
              {"ResourceType", "NetworkInterface"},
              {"ResourceId.1", "eni-aa22bb33"},
              {"ResourceId.2", "eni-22aabb33"},
              {"TrafficType", "REJECT"},
              {"DeliverLogsPermissionArn", "arn%3Aaws%3Aiam%3A%3A123456789101%3Arole%2Fflowlogsrole"}]
        }),
        ?_ec2_test({"This example creates flow log with ClientToken.",
             ?_f(erlcloud_ec2:create_flow_logs(
                    "TestLogGroup", network_interface, ["eni-aa22bb33", "eni-22aabb33"], reject,
                     "arn:aws:iam::123456789101:role/flowlogsrole", "TestClientTokenValue")),
             [{"Action", "CreateFlowLogs"},
              {"LogGroupName", "TestLogGroup"},
              {"ResourceType", "NetworkInterface"},
              {"ResourceId.1", "eni-aa22bb33"},
              {"ResourceId.2", "eni-22aabb33"},
              {"TrafficType", "REJECT"},
              {"DeliverLogsPermissionArn", "arn%3Aaws%3Aiam%3A%3A123456789101%3Arole%2Fflowlogsrole"},
              {"ClientToken", "TestClientTokenValue"}]
        })
    ],
    Response = "
        <CreateFlowLogsResponse xmlns=\"http://ec2.amazonaws.com/doc/2016-11-15/\">
            <requestId>2d96dae3-504b-4fc4-bf50-266EXAMPLE</requestId>
            <unsuccessful/>
            <clientToken>L3rV9xpxjqioMR0mCYQFUV2PB0abfsU1WRAk</clientToken>
            <flowLogIdSet>
                <item>fl-1a2b3c4d</item>
            </flowLogIdSet>
        </CreateFlowLogsResponse>
    ",
    input_tests(Response, Tests).

create_flow_logs_output_tests(_) ->
    Tests = [
        ?_ec2_test(
            {"This example creates flow logs", "
            <CreateFlowLogsResponse xmlns=\"http://ec2.amazonaws.com/doc/2016-11-15/\">
                <requestId>2d96dae3-504b-4fc4-bf50-266EXAMPLE</requestId>
                <unsuccessful/>
                <clientToken>L3rV9xpxjqioMR0mCYQFUV2PB0abfsU1WRAk</clientToken>
                <flowLogIdSet>
                    <item>fl-1a2b3c4d</item>
                </flowLogIdSet>
            </CreateFlowLogsResponse>",
            {ok, [{flow_log_id_set, ["fl-1a2b3c4d"]},
                  {client_token, "L3rV9xpxjqioMR0mCYQFUV2PB0abfsU1WRAk"},
                  {unsuccessful,[[{resource_id,[]},
                     {error,[{code,[]},{message,[]}]}]]}]}}
        )
    ],
    output_tests(?_f(erlcloud_ec2:create_flow_logs(
                        "TestLogGroup", network_interface, ["eni-aa22bb33", "eni-22aabb33"], reject,
                        "arn:aws:iam::123456789101:role/flowlogsrole")), Tests).

delete_flow_logs_input_tests(_) ->
    Tests = [
        ?_ec2_test({"This example deletes flow logs.",
             ?_f(erlcloud_ec2:delete_flow_logs(["fl-ab12cd34", "fl-123abc45"])),
            [{"Action", "DeleteFlowLogs"},
             {"FlowLogId.1", "fl-ab12cd34"},
             {"FlowLogId.2", "fl-123abc45"}]
        })
    ],
    Response = "
        <DeleteFlowLogsResponse xmlns=\"http://ec2.amazonaws.com/doc/2016-11-15/\">
            <requestId>c5c4f51f-f4e9-42bc-8700-EXAMPLE</requestId>
            <unsuccessful/>
        </DeleteFlowLogsResponse>
    ",
    input_tests(Response, Tests).

delete_flow_logs_output_tests(_) ->
    Tests = [
        ?_ec2_test(
            {"This example deletes flow log", "
            <DeleteFlowLogsResponse xmlns=\"http://ec2.amazonaws.com/doc/2016-11-15/\">
                <requestId>c5c4f51f-f4e9-42bc-8700-EXAMPLE</requestId>
                <unsuccessful/>
            </DeleteFlowLogsResponse>",
            {ok, [{unsuccessful,[[{resource_id,[]},
                     {error,[{code,[]},{message,[]}]}]]}]}})
    ],
    output_tests(?_f(erlcloud_ec2:delete_flow_logs(["fl-ab12cd34"])), Tests).

describe_flow_logs_input_tests(_) ->
    Tests =
        [?_ec2_test(
            {"This example describes all flow logs in a region.",
             ?_f(erlcloud_ec2:describe_flow_logs()),
             [{"Action", "DescribeFlowLogs"}]}),
         ?_ec2_test({"This example describes fl-ab12cd34 flow log.",
             ?_f(erlcloud_ec2:describe_flow_logs(["fl-ab12cd34"])),
             [{"Action", "DescribeFlowLogs"},
              {"FlowLogId.1", "fl-ab12cd34"}]}),
         ?_ec2_test({"This example describes fl-ab12cd34 and fl-123abc45 flow logs.",
             ?_f(erlcloud_ec2:describe_flow_logs(["fl-ab12cd34", "fl-123abc45"])),
             [{"Action", "DescribeFlowLogs"},
              {"FlowLogId.1", "fl-ab12cd34"},
              {"FlowLogId.2", "fl-123abc45"}]}),
         ?_ec2_test({"This example retrieves 10 flow logs.",
             ?_f(erlcloud_ec2:describe_flow_logs([{'traffic-type', "ALL"}])),
             [{"Action", "DescribeFlowLogs"},
              {"Filter.1.Name", "traffic-type"},
              {"Filter.1.Value.1", "ALL"}]}),
         ?_ec2_test({"This example retrieves 10 flow logs using NextToken argument.",
             ?_f(erlcloud_ec2:describe_flow_logs(10, "eyJ2IjoiMSIsInMiOjEsImMiOiI3WmlqMWVFbEM4cHdzZnRlcHVlc3pCQWNSdlZGbFBMVWZaNzZkcEpCcmdQOExlSWVjUUdIQnlCTVJmODVWWlZ6N1JpLUVXbTJrYXpSMGVVU05IclZUM3RXd3hGY3UzQTZhSkhPR3pvMnJPN1htclpjYk40T2VIMUIifQ")),
             [{"Action", "DescribeFlowLogs"},
              {"MaxResults", "10"},
              {"NextToken", "eyJ2IjoiMSIsInMiOjEsImMiOiI3WmlqMWVFbEM4cHdzZnRlcHVlc3pCQWNSdlZGbFBMVWZaNzZkcEpCcmdQOExlSWVjUUdIQnlCTVJmODVWWlZ6N1JpLUVXbTJrYXpSMGVVU05IclZUM3RXd3hGY3UzQTZhSkhPR3pvMnJPN1htclpjYk40T2VIMUIifQ"}]})
        ],
    Response = "
        <DescribeFlowLogsResponse xmlns=\"http://ec2.amazonaws.com/doc/2016-11-15/\">
            <requestId>3cb46f23-099e-4bf0-891c-EXAMPLE</requestId>
            <flowLogSet>
                <item>
                    <deliverLogsErrorMessage>Access error</deliverLogsErrorMessage>
                    <resourceId>vpc-1a2b3c4d</resourceId>
                    <deliverLogsPermissionArn>arn:aws:iam::123456789101:role/flowlogsrole</deliverLogsPermissionArn>
                    <flowLogStatus>ACTIVE</flowLogStatus>
                    <creationTime>2015-05-19T08:48:59Z</creationTime>
                    <logGroupName>FlowLogsForSubnetA</logGroupName>
                    <trafficType>ALL</trafficType>
                    <flowLogId>fl-ab12cd34</flowLogId>
                </item>
                <item>
                    <resourceId>vpc-1122bbcc</resourceId>
                    <deliverLogsPermissionArn>arn:aws:iam::123456789101:role/flowlogsrole</deliverLogsPermissionArn>
                    <flowLogStatus>ACTIVE</flowLogStatus>
                    <creationTime>2015-05-19T10:42:32Z</creationTime>
                    <logGroupName>FlowLogsForSubnetB</logGroupName>
                    <trafficType>ALL</trafficType>
                    <flowLogId>fl-123abc45</flowLogId>
                </item>
            </flowLogSet>
        </DescribeFlowLogsResponse>
    ",
    input_tests(Response, Tests).

describe_flow_logs_output_tests(_) ->
    Tests =
        [?_ec2_test(
            {"This example descirbes all flow logs", "
                <DescribeFlowLogsResponse xmlns=\"http://ec2.amazonaws.com/doc/2016-11-15/\">
                    <requestId>3cb46f23-099e-4bf0-891c-EXAMPLE</requestId>
                    <flowLogSet>
                        <item>
                            <deliverLogsErrorMessage>Access error</deliverLogsErrorMessage>
                            <resourceId>vpc-1a2b3c4d</resourceId>
                            <deliverLogsPermissionArn>arn:aws:iam::123456789101:role/flowlogsrole</deliverLogsPermissionArn>
                            <flowLogStatus>ACTIVE</flowLogStatus>
                            <creationTime>2015-05-19T08:48:59Z</creationTime>
                            <logGroupName>FlowLogsForSubnetA</logGroupName>
                            <trafficType>ALL</trafficType>
                            <flowLogId>fl-ab12cd34</flowLogId>
                        </item>
                        <item>
                            <resourceId>vpc-1122bbcc</resourceId>
                            <deliverLogsPermissionArn>arn:aws:iam::123456789101:role/flowlogsrole</deliverLogsPermissionArn>
                            <flowLogStatus>ACTIVE</flowLogStatus>
                            <creationTime>2015-05-19T10:42:32Z</creationTime>
                            <logGroupName>FlowLogsForSubnetB</logGroupName>
                            <trafficType>ALL</trafficType>
                            <flowLogId>fl-123abc45</flowLogId>
                        </item>
                    </flowLogSet>
                </DescribeFlowLogsResponse>",
                {ok, [[{deliver_logs_error_message, "Access error"},
                      {resource_id,"vpc-1a2b3c4d"},
                      {deliver_logs_permission_arn,"arn:aws:iam::123456789101:role/flowlogsrole"},
                      {flow_log_status,"ACTIVE"},
                      {creation_time,{{2015,05,19},{8,48,59}}},
                      {log_group_name,"FlowLogsForSubnetA"},
                      {traffic_type,"ALL"},
                      {flow_log_id,"fl-ab12cd34"}],
                     [{deliver_logs_error_message,[]},
                      {resource_id,"vpc-1122bbcc"},
                      {deliver_logs_permission_arn,"arn:aws:iam::123456789101:role/flowlogsrole"},
                      {flow_log_status,"ACTIVE"},
                      {creation_time,{{2015,05,19},{10,42,32}}},
                      {log_group_name,"FlowLogsForSubnetB"},
                      {traffic_type,"ALL"},
                      {flow_log_id,"fl-123abc45"}]]}}
         )
    ],
    output_tests(?_f(erlcloud_ec2:describe_flow_logs()), Tests).
>>>>>>> 56a09965

describe_instances_test() ->
    Tests = [{30,6},{22,5},{3,7},{10,10},{0,10},{0,5},{0,1000}],
    test_pagination(Tests, generate_instances_response, describe_instances, [], [[]])
.

describe_instances_boundaries_test_() ->
    [
        ?_assertException(error, function_clause, erlcloud_ec2:describe_instances([], 4, undefined)),
        ?_assertException(error, function_clause, erlcloud_ec2:describe_instances([], 1001, undefined))
    ].

describe_snapshots_test() ->
    Tests = [{30,6},{22,5},{3,7},{10,10},{0,10},{0,5},{0,1000}],
    test_pagination(Tests, generate_snapshots_response, describe_snapshots, [], ["self", []])
.

describe_snapshots_boundaries_test_() ->
    [
        ?_assertException(error, function_clause, erlcloud_ec2:describe_snapshots("self", [], 4, undefined)),
        ?_assertException(error, function_clause, erlcloud_ec2:describe_snapshots("self", [], 1001, undefined))
    ].

describe_tags_test() ->
    Tests = [{30,6},{22,5},{3,7},{10,10},{0,10},{0,5},{0,1000}],
    test_pagination(Tests, generate_tags_response, describe_tags, [], [[]])
.

describe_tags_boundaries_test_() ->
    [
        ?_assertException(error, function_clause, erlcloud_ec2:describe_tags([], 4, undefined)),
        ?_assertException(error, function_clause, erlcloud_ec2:describe_tags([], 1001, undefined))
    ].
describe_spot_price_history_test() ->
    Tests = [{30,6},{22,5},{3,7},{10,10},{0,10},{0,5},{0,1000}],
    test_pagination(Tests, generate_spot_price_history_response, describe_spot_price_history, [], ["", "", [], ""])
.

describe_spot_price_history_boundaries_test_() ->
    [
        ?_assertException(error, function_clause, erlcloud_ec2:describe_spot_price_history(["", "", [], ""], 4, undefined)),
        ?_assertException(error, function_clause, erlcloud_ec2:describe_spot_price_history(["", "", [], ""], 1001, undefined))
    ].

describe_instance_status_test() ->
    Tests = [{30,6},{22,5},{3,7},{10,10},{0,10},{0,5},{0,1000}],
    test_pagination(Tests, generate_instance_status_response, describe_instance_status, [[], []], [[], []])
.

describe_instance_status_boundaries_test_() ->
    [
        ?_assertException(error, function_clause, erlcloud_ec2:describe_instance_status([], [], 4, undefined)),
        ?_assertException(error, function_clause, erlcloud_ec2:describe_instance_status([], [], 1001, undefined))
    ].

describe_reserved_instances_offerings_test() ->
    Tests = [{30,6},{22,5},{3,7},{10,10},{0,10},{0,5},{0,1000}],
    test_pagination(Tests, generate_reserved_instances_offerings_response, describe_reserved_instances_offerings, [], [[]])
.

describe_reserved_instances_offerings_boundaries_test_() ->
    [
        ?_assertException(error, function_clause, erlcloud_ec2:describe_reserved_instances_offerings([], 4, undefined)),
        ?_assertException(error, function_clause, erlcloud_ec2:describe_reserved_instances_offerings([], 1001, undefined))
    ].

generate_one_instance(N) ->
    "<item>
        <reservationId>r-69</reservationId>
        <ownerId>12345</ownerId>
        <groupSet/>
        <instancesSet>
            <item>
                <instanceId>i-" ++ integer_to_list(N) ++ "f</instanceId>
                <imageId>ami-123</imageId>
                <instanceState>
                    <code>48</code>
                    <name>terminated</name>
                </instanceState>
                <privateDnsName/>
                <dnsName/>
                <reason>Because</reason>
                <keyName>Key</keyName>
                <amiLaunchIndex>123</amiLaunchIndex>
                <productCodes/>
                <instanceType>t2.small</instanceType>
                <launchTime>2016-09-26T10:35:00.000Z</launchTime>
                <placement>
                    <availabilityZone>us-east-1a</availabilityZone>
                    <groupName/>
                    <tenancy>default</tenancy>
                </placement>
                <monitoring>
                    <state>disabled</state>
                </monitoring>
                <groupSet/>
                <stateReason>
                    <code>code</code>
                    <message>message</message>
                </stateReason>
                <architecture>x86_64</architecture>
                <rootDeviceType>ebs</rootDeviceType>
                <rootDeviceName>/dev/null</rootDeviceName>
                <blockDeviceMapping/>
                <virtualizationType>hvm</virtualizationType>
                <clientToken>123-123-12345</clientToken>
                <tagSet/>
                <hypervisor>xen</hypervisor>
                <networkInterfaceSet/>
                <ebsOptimized>false</ebsOptimized>
            </item>
        </instancesSet>
    </item>".

generate_instances_response(Start, End, NT) ->
    "<?xml version=\"1.0\" encoding=\"UTF-8\"?>
     <DescribeInstancesResponse
         xmlns=\"http://ec2.amazonaws.com/doc/2014-10-01/\">
         <requestId>abcdef-12345</requestId>
         <reservationSet>" ++
        generate_items(generate_one_instance, Start, End) ++
        "</reservationSet>" ++
        generate_next_token_xml(NT) ++
        "</DescribeInstancesResponse>".

generate_one_snapshot(N) ->
    "<item>
        <snapshotId>snap-" ++ integer_to_list(N) ++ "</snapshotId>
        <volumeId>vol-123</volumeId>
        <status>completed</status>
        <startTime>2016-10-04T17:02:55.000Z</startTime>
        <progress>100%</progress>
        <ownerId>12345</ownerId>
        <volumeSize>123</volumeSize>
        <description>bla</description>
        <encrypted>false</encrypted>
    </item>".

generate_snapshots_response(Start, End, NT) ->
    "<?xml version=\"1.0\" encoding=\"UTF-8\"?>
     <DescribeSnapshotsResponse
         xmlns=\"http://ec2.amazonaws.com/doc/2014-10-01/\">
         <requestId>12345</requestId>
         <snapshotSet>" ++
        generate_items(generate_one_snapshot, Start, End) ++
        "</snapshotSet>" ++
        generate_next_token_xml(NT) ++
        "</DescribeSnapshotsResponse>".

generate_one_tag(N) ->
    "<item>
        <resourceId>ami-" ++ integer_to_list(N) ++ "</resourceId>
        <resourceType>type</resourceType>
        <key>key</key>
        <value>value</value>
     </item>".

generate_tags_response(Start, End, NT) ->
    "<?xml version=\"1.0\" encoding=\"UTF-8\"?>
     <DescribeTagsResponse
         xmlns=\"http://ec2.amazonaws.com/doc/2014-10-01/\">
         <requestId>e64e4387-5542-4765-bd0b-12b7e7ba902d</requestId>
         <tagSet>" ++
        generate_items(generate_one_tag, Start, End) ++
        "</tagSet>" ++
        generate_next_token_xml(NT) ++
        "</DescribeTagsResponse>".

generate_one_spot_price(N) ->
    "<item>
        <instanceType>m8.xlarge</instanceType>
        <productDescription>Product</productDescription>
        <spotPrice>0." ++ integer_to_list(N) ++"</spotPrice>
        <timestamp>2016-10-12T16:22:33.000Z</timestamp>
        <availabilityZone>us-west-1d</availabilityZone>
     </item>".

generate_spot_price_history_response(Start, End, NT) ->
    "<?xml version=\"1.0\" encoding=\"UTF-8\"?>
     <DescribeSpotPriceHistoryResponse
         xmlns=\"http://ec2.amazonaws.com/doc/2014-10-01/\">
         <requestId>12345678 </requestId>
         <spotPriceHistorySet>" ++
        generate_items(generate_one_spot_price, Start, End) ++
        "</spotPriceHistorySet>" ++
        generate_next_token_xml(NT) ++
        "</DescribeSpotPriceHistoryResponse>".

generate_one_instance_status(N) ->
    "<item>
        <instanceId>i-" ++ integer_to_list(N) ++ "</instanceId>
        <availabilityZone>us-east-1d</availabilityZone>
        <instanceState>
            <code>16</code>
            <name>running</name>
        </instanceState>
        <systemStatus>
            <status>ok</status>
            <details/>
        </systemStatus>
        <instanceStatus>
            <status>ok</status>
            <details/>
        </instanceStatus>
     </item>".

generate_instance_status_response(Start, End, NT) ->
    "<?xml version=\"1.0\" encoding=\"UTF-8\"?>
     <DescribeInstanceStatusResponse
         xmlns=\"http://ec2.amazonaws.com/doc/2014-10-01/\">
         <requestId>12345</requestId>
         <instanceStatusSet>" ++
             generate_items(generate_one_instance_status, Start, End) ++
        "</instanceStatusSet>" ++
         generate_next_token_xml(NT) ++
        "</DescribeInstanceStatusResponse>".

generate_one_reserved_instance_offering(N) ->
    "<item>
           <reservedInstancesListingId>" ++ integer_to_list(N) ++ "</reservedInstancesListingId>
           <reservedInstancesId>12345</reservedInstancesId>
           <createDate>2016-10-13T17:38:57.000Z</createDate>
           <updateDate>2016-10-13T17:38:58.000Z</updateDate>
           <status>active</status>
           <statusMessage>ACTIVE</statusMessage>
           <instanceCounts/>
           <priceSchedules/>
           <tagSet/>
           <clientToken>myclienttoken1</clientToken>
    </item>".

generate_reserved_instances_offerings_response(Start, End, NT) ->
    "<?xml version=\"1.0\" encoding=\"UTF-8\"?>
     <DescribeReservedInstancesOfferingsResponse
         xmlns=\"http://ec2.amazonaws.com/doc/2014-10-01/\">
          <requestId>12345</requestId>
          <reservedInstancesOfferingsSet>" ++
        generate_items(generate_one_reserved_instance_offering, Start, End) ++
        "</reservedInstancesOfferingsSet>" ++
        generate_next_token_xml(NT) ++
        "</DescribeReservedInstancesOfferingsResponse>".

generate_items(GenerateFunction, K, N) ->
    generate_items(GenerateFunction, K, N, []).

generate_items(_GenerateFunction, K, N, Acc) when K > N ->
    Acc;
generate_items(GenerateFunction, K, N, Acc) ->
    generate_items(GenerateFunction, K+1, N, Acc ++ apply(?MODULE, GenerateFunction, [K])).

generate_next_token_xml(undefined) ->
    "";
generate_next_token_xml(NT) ->
    NTString = integer_to_list(NT),
    "<nextToken>" ++ NTString ++ "</nextToken>".

test_pagination(TestCases, ResponseGenerator, OriginalFunction) ->
    test_pagination(TestCases, ResponseGenerator, OriginalFunction, [], []).

test_pagination([], _, _, _, _) -> ok;
test_pagination([{TotalResults, ResultsPerPage} | Rest], ResponseGenerator, OriginalFunction, NormalParams, PagedParams) ->
    meck:new(erlcloud_aws, [passthrough]),
    meck:expect(erlcloud_aws, aws_request_xml4,
        fun(_,_,_,Params,_,_) ->
            NextTokenString = proplists:get_value("NextToken", Params),
            MaxResults = proplists:get_value("MaxResults", Params),
            {Start, End, NT} =
                case {NextTokenString, MaxResults} of
                    {undefined, undefined} ->
                        {1, TotalResults, undefined};
                    {undefined, MaxResults} ->
                        case MaxResults >= TotalResults of
                            true ->
                                {1, TotalResults, undefined};
                            false ->
                                {1, MaxResults, MaxResults + 1}
                        end;
                    {NextTokenString, MaxResults} ->
                        NextToken = list_to_integer(NextTokenString),
                        case NextToken + MaxResults - 1 >= TotalResults of
                            true ->
                                {NextToken, TotalResults, undefined};
                            false ->
                                {NextToken, NextToken + MaxResults - 1,  NextToken + MaxResults}
                        end
                end,
            Response = apply(?MODULE, ResponseGenerator, [Start, End, NT]),
            {ok, element(1, xmerl_scan:string(Response))}
        end),
    {ok, AllResults} = apply(erlcloud_ec2, OriginalFunction, NormalParams),
    {ok, PagedResults} = describe_all(OriginalFunction, PagedParams, ResultsPerPage),
    meck:unload(erlcloud_aws),
    ?assertEqual(length(AllResults), TotalResults),
    ?assertEqual(length(AllResults), length(PagedResults)),
    ?assert(lists_are_the_same(AllResults, PagedResults)),
    test_pagination(Rest, ResponseGenerator, OriginalFunction, NormalParams, PagedParams).

describe_all(DescribeFunction, Params, MaxResults) ->
    describe_all(DescribeFunction, Params, MaxResults, undefined, []).

describe_all(DescribeFunction, Params, MaxResults, NextToken, Acc) ->
    AllParams = Params ++ [MaxResults, NextToken],
    case apply(erlcloud_ec2, DescribeFunction, AllParams) of
        {ok, Res, undefined} ->
            {ok, Acc ++ Res};
        {ok, Res, NewNextToken} ->
            describe_all(DescribeFunction, Params, MaxResults, NewNextToken, Acc ++ Res)
    end.

lists_are_the_same(List1, List2) ->
    lists:sort(List1) =:= lists:sort(List2).
<|MERGE_RESOLUTION|>--- conflicted
+++ resolved
@@ -741,7 +741,6 @@
   %% Remaining AWS API examples return subsets of the same data
   output_tests(?_f(erlcloud_ec2:describe_images()), Tests).
 
-<<<<<<< HEAD
 describe_account_attributes_test() ->
     XML = "<DescribeAccountAttributesResponse>
                <requestId>12345</requestId>
@@ -908,7 +907,7 @@
     Result = erlcloud_ec2:describe_vpc_peering_connections(),
     meck:unload(erlcloud_aws),
     ?assertEqual(ExpectedResult, Result).
-=======
+
 create_flow_logs_input_tests(_) ->
     Tests = [
         ?_ec2_test({"This example creates flow log.",
@@ -1102,7 +1101,6 @@
          )
     ],
     output_tests(?_f(erlcloud_ec2:describe_flow_logs()), Tests).
->>>>>>> 56a09965
 
 describe_instances_test() ->
     Tests = [{30,6},{22,5},{3,7},{10,10},{0,10},{0,5},{0,1000}],
