-record(aws_config, {
          as_host="autoscaling.amazonaws.com"::string(),
          ec2_host="ec2.amazonaws.com"::string(),
          iam_host="iam.amazonaws.com"::string(),
          sts_host="sts.amazonaws.com"::string(),
          s3_scheme="https://"::string(),
          s3_host="s3.amazonaws.com"::string(),
          s3_port=80::non_neg_integer(),
          s3_follow_redirect=false::boolean(),
          s3_follow_redirect_count=2::non_neg_integer(),
          %% When set to 'auto' access method is chosen
          %% according to a bucket name:
          %%    * non-DNS-compliant name - 'path'
          %%    * DNS-compliant or empty name - 'vhost'
          s3_bucket_access_method=vhost::vhost|path|auto,
          s3_bucket_after_host=false::boolean(),
          sdb_host="sdb.amazonaws.com"::string(),
          elb_host="elasticloadbalancing.amazonaws.com"::string(),
          rds_host="rds.us-east-1.amazonaws.com"::string(),
          ses_host="email.us-east-1.amazonaws.com"::string(),
          sqs_host="queue.amazonaws.com"::string(),
          sqs_protocol=undefined::string()|undefined,
          sqs_port=undefined::non_neg_integer()|undefined,
          sns_scheme="http://"::string(),
          sns_host="sns.amazonaws.com"::string(),
          mturk_host="mechanicalturk.amazonaws.com"::string(),
          mon_host="monitoring.amazonaws.com"::string(),
          mon_port=undefined::non_neg_integer()|undefined,
          mon_protocol=undefined::string()|undefined,
          ddb_scheme="https://"::string(),
          ddb_host="dynamodb.us-east-1.amazonaws.com"::string(),
          ddb_port=80::non_neg_integer(),
          ddb_retry=fun erlcloud_ddb_impl:retry/1::erlcloud_ddb_impl:retry_fun(),
          ddb_streams_scheme="https://"::string(),
          ddb_streams_host="streams.dynamodb.us-east-1.amazonaws.com"::string(),
          ddb_streams_port=80::non_neg_integer(),
          route53_scheme="https://"::string(),
          route53_host="route53.amazonaws.com"::string(),
          route53_port="80"::string(),
          lambda_scheme="https://"::string(),
          lambda_host="lambda.us-east-1.amazonaws.com"::string(),
          lambda_port=443::non_neg_integer(),
          redshift_scheme="https://"::string(),
          redshift_host="redshift.us-east-1.amazonaws.com"::string(),
          redshift_port=443::non_neg_integer(),
          kinesis_scheme="https://"::string(),
          kinesis_host="kinesis.us-east-1.amazonaws.com"::string(),
          kinesis_port=80::non_neg_integer(),
          kinesis_retry=fun erlcloud_kinesis_impl:retry/2::erlcloud_kinesis_impl:retry_fun(),
          kms_scheme="https://"::string(),
          kms_host="kms.us-east-1.amazonaws.com"::string(),
          kms_port=80::non_neg_integer(),
          inspector_scheme="https://"::string(),
          inspector_host="inspector.us-west-2.amazonaws.com"::string(),
          inspector_port=80::non_neg_integer(),
          cloudtrail_scheme="https://"::string(),
          cloudtrail_host="cloudtrail.amazonaws.com"::string(),
          cloudtrail_port=80::non_neg_integer(),
          autoscaling_scheme="https://"::string(),
          autoscaling_host="autoscaling.us-east-1.amazonaws.com"::string(),
          autoscaling_port=80::non_neg_integer(),
          directconnect_scheme="https://"::string(),
          directconnect_host="directconnect.us-east-1.amazonaws.com"::string(),
          directconnect_port=80::non_neg_integer(),
          cloudformation_host="cloudformation.us-east-1.amazonaws.com"::string(),
          waf_scheme="https://"::string(),
          waf_host="waf.amazonaws.com"::string(),
          waf_port=443::non_neg_integer(),
          access_key_id::string()|undefined|false,
          secret_access_key::string()|undefined|false,
          security_token=undefined::string()|undefined,
          %% epoch seconds when temporary credentials will expire
          expiration :: pos_integer(),
          %% Network request timeout; if not specifed, the default timeout will be used:
          %% ddb: 1s for initial call, 10s for subsequence;
          %% s3:delete_objects_batch/{2,3}, cloudtrail: 1s;
          %% other services: 10s.
          timeout=undefined::timeout()|undefined,
          cloudtrail_raw_result=false::boolean(),
          http_client=lhttpc::erlcloud_httpc:request_fun(), %% If using hackney, ensure that it is started.
          hackney_pool=default::atom(), %% The name of the http request pool hackney should use.
          %% Default to not retry failures (for backwards compatability).
          %% Recommended to be set to default_retry to provide recommended retry behavior.
          %% Currently only affects S3 and service modules which use erlcloud_aws
          %% for issuing HTTP request to AWS, but intent is to change other services to use this as well.
          %% If you provide a custom function be aware of this anticipated change.
          %% See erlcloud_retry for full documentation.
          retry=fun erlcloud_retry:no_retry/1::erlcloud_retry:retry_fun(),
          %% Currently matches DynamoDB retry
          %% It's likely this is too many retries for other services
          retry_num=10::non_neg_integer()
         }).
-type(aws_config() :: #aws_config{}).

-record(aws_request,
        {
          %% Provided by requesting service
          service :: atom(),
          uri :: string() | binary(),
          method :: atom(),
          request_headers :: [{string(), string()}],
          request_body :: binary(),

          %% Read from response
          attempt = 0 :: integer(),
          response_type :: ok | error,
          error_type :: aws | httpc,
          httpc_error_reason :: term(),
          response_status :: pos_integer(),
          response_status_line :: string(),
          response_headers :: [{string(), string()}],
          response_body :: binary(),

          %% Service specific error information
          should_retry :: boolean()
        }).
<<<<<<< HEAD
=======

>>>>>>> e6d09238
-type(aws_request() :: #aws_request{}).<|MERGE_RESOLUTION|>--- conflicted
+++ resolved
@@ -114,8 +114,4 @@
           %% Service specific error information
           should_retry :: boolean()
         }).
-<<<<<<< HEAD
-=======
-
->>>>>>> e6d09238
 -type(aws_request() :: #aws_request{}).