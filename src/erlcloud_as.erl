-module(erlcloud_as).

-include_lib("erlcloud/include/erlcloud_aws.hrl").
-include_lib("erlcloud/include/erlcloud_as.hrl").


%% AWS Autoscaling functions
-export([describe_groups/0, describe_groups/1, describe_groups/2, describe_groups/4,
         set_desired_capacity/2, set_desired_capacity/3, set_desired_capacity/4,

         describe_launch_configs/0, describe_launch_configs/1, describe_launch_configs/2, 
         describe_launch_configs/4,

         describe_instances/0, describe_instances/1, describe_instances/2, 
         describe_instances/4,
         terminate_instance/1, terminate_instance/2, terminate_instance/3,

         create_launch_config/2,
         create_auto_scaling_group/2,
         delete_launch_configuration/2,
         delete_auto_scaling_group/3,
         describe_scaling_activities/3
]).

-define(API_VERSION, "2011-01-01").
-define(DEFAULT_MAX_RECORDS, 20).

% xpath for group descriptions used in describe_groups functions:
-define(DESCRIBE_GROUPS_PATH, 
        "/DescribeAutoScalingGroupsResponse/DescribeAutoScalingGroupsResult/AutoScalingGroups/member").
-define(DESCRIBE_GROUPS_NEXT_TOKEN, 
        "/DescribeAutoScalingGroupsResponse/DescribeAutoScalingGroupsResult/NextToken").
% xpath for the request ID returned from a SetDesiredCapacity operation:
-define(SET_SCALE_REQUEST_ID_PATH, "/SetDesiredCapacityResponse/ResponseMetadata/RequestId").

%% xpath for launch config functions:
-define(DESCRIBE_LAUNCH_CONFIG_PATH, 
        "/DescribeLaunchConfigurationsResponse/DescribeLaunchConfigurationsResult/LaunchConfigurations/member").
-define(LAUNCH_CONFIG_NEXT_TOKEN,
        "/DescribeLaunchConfigurationsResponse/DescribeLaunchConfigurationsResult/NextToken").

%% xpath for autoscaling instance description:
-define(DESCRIBE_INSTANCES,
        "/DescribeAutoScalingInstancesResponse/DescribeAutoScalingInstancesResult/AutoScalingInstances/member").
-define(DESCRIBE_INSTANCES_NEXT_TOKEN,
        "/DescribeAutoScalingInstancesResponse/DescribeAutoScalingInstancesResult/NextToken").

%% xpath for terminate instance:
-define(TERMINATE_INSTANCE_ACTIVITY, 
        "/TerminateInstanceInAutoScalingGroupResponse/TerminateInstanceInAutoScalingGroupResult/Activity").

%% xpath for describe scaling activity:
-define(DESCRIBE_SCALING_ACTIVITIES,
        "/DescribeScalingActivitiesResponse/DescribeScalingActivitiesResult/Activities/member").

%% --------------------------------------------------------------------
%% @doc Calls describe_groups([], default_configuration())
%% @end
%% --------------------------------------------------------------------
describe_groups() ->
    describe_groups([], erlcloud_aws:default_config()).

%% --------------------------------------------------------------------
%% @doc describe_groups with a specific configuration OR with a 
%% specific list of members.
%% @end
%% --------------------------------------------------------------------
describe_groups(Config) when is_record(Config, aws_config) ->
    describe_groups([], Config);
describe_groups(GroupNames) ->
    describe_groups(GroupNames, erlcloud_aws:default_config()).

%% --------------------------------------------------------------------
%% @doc Get descriptions of the given autoscaling groups.
%%      The account calling this function needs permission for the
%%      autoscaling:DescribeAutoScalingGroups action.
%% 
%% Returns {{paged, NextPageId}, Results} if there are more than
%% the current maximum count of results, {ok, Results} if everything
%% fits and {error, Reason} if there was a problem.
%% @end
%% --------------------------------------------------------------------
-spec describe_groups(list(string()), aws_config()) -> 
                             {ok, term()} | {{paged, string()}, term()} | {error, term()}.
describe_groups(GN, Config) ->
    describe_groups(GN, ?DEFAULT_MAX_RECORDS, none, Config).

%% --------------------------------------------------------------------
%% @doc Get descriptions of the given autoscaling groups with a given
%%      maximum number of results and optional paging offset.
%% @end
%% --------------------------------------------------------------------
-spec describe_groups(list(string()), integer(), string() | none, aws_config()) -> 
                             {ok, term()} | {{paged, string()}, term()} | {error, term()}.
describe_groups(GN, MaxRecords, none, Config) ->
    describe_groups(GN, [{"MaxRecords", MaxRecords}], Config);
describe_groups(GN, MaxRecords, NextToken, Config) ->
    describe_groups(GN, [{"NextToken", NextToken}, {"MaxRecords", MaxRecords}], Config).

-spec describe_groups(list(string()), list({string(), term()}), aws_config()) -> 
                             {ok, term()} | {{paged, string()}, term()} | {error, term()}.
describe_groups(GN, Params, Config) ->
    P = member_params("AutoScalingGroupNames.member.", GN) ++ Params,
    case as_query(Config, "DescribeAutoScalingGroups", P, ?API_VERSION) of
        {ok, Doc} ->
            Groups = xmerl_xpath:string(?DESCRIBE_GROUPS_PATH, Doc),            
            {next_token(?DESCRIBE_GROUPS_NEXT_TOKEN, Doc), [extract_group(G) || G <- Groups]};
        {error, Reason} ->
            {error, Reason}
    end.
    

%% retrieve NextToken from the XML at Path location.  Path is expected to lead to a 
%% single occurrence and if it does not exist as such, this just returns ok.
-spec next_token(string(), term()) -> ok | {paged, string()}.
next_token(Path, XML) ->
    case xmerl_xpath:string(Path, XML) of
        [Next] ->
            {paged, erlcloud_xml:get_text(Next)};
        _ ->
            ok
    end.

extract_instance(I) ->
    extract_instance(I, erlcloud_xml:get_text("AutoScalingGroupName", I)).

extract_instance(I, GroupName) ->
    #aws_autoscaling_instance{
       instance_id = erlcloud_xml:get_text("InstanceId", I),
       launch_config_name = erlcloud_xml:get_text("LaunchConfigurationName", I),
       group_name = GroupName,
       availability_zone = erlcloud_xml:get_text("AvailabilityZone", I),
       health_status = erlcloud_xml:get_text("HealthStatus", I),
       lifecycle_state = erlcloud_xml:get_text("LifecycleState", I)
      }.

extract_group(G) ->
    #aws_autoscaling_group{
       group_name = erlcloud_xml:get_text("AutoScalingGroupName", G),
       tags = extract_tags_from_group(G),
       availability_zones = 
           [erlcloud_xml:get_text(A) || A <- xmerl_xpath:string("AvailabilityZones/member", G)],
       load_balancer_names = 
           [erlcloud_xml:get_text(L) || L <- xmerl_xpath:string("LoadBalancerNames/member", G)],
       instances =
           [extract_instance(I, group_name) || I <- xmerl_xpath:string("Instances/member", G)],
       desired_capacity = erlcloud_xml:get_integer("DesiredCapacity", G),
       min_size = erlcloud_xml:get_integer("MinSize", G),
       max_size = erlcloud_xml:get_integer("MaxSize", G),
       launch_configuration_name = get_text("LaunchConfigurationName", G),
       vpc_zone_id = [ erlcloud_xml:get_text(Zid) || Zid <- xmerl_xpath:string("VPCZoneIdentifier", G)],
       status = get_text("Status", G)
    }.
extract_tags_from_group(G) ->
    [{erlcloud_xml:get_text("Key", T), erlcloud_xml:get_text("Value", T)} || 
        T <- xmerl_xpath:string("Tags/member", G)].

%% --------------------------------------------------------------------
%% @doc set_desired_capacity(GroupName, Capacity, false, default_config())
%% @end
%% --------------------------------------------------------------------
-spec set_desired_capacity(string(), integer()) -> {ok, string()} | {error, term()}.
set_desired_capacity(GroupName, Capacity) ->
    set_desired_capacity(GroupName, Capacity, false, erlcloud_aws:default_config()).

%% --------------------------------------------------------------------
%% @doc set_desired_capacity(GroupName, Capacity, false, Config)
%% @end
%% --------------------------------------------------------------------
-spec set_desired_capacity(string(), integer(), aws_config()) -> {ok, string()} | {error, term()}.
set_desired_capacity(GroupName, Capacity, Config) ->
    set_desired_capacity(GroupName, Capacity, false, Config).

%% --------------------------------------------------------------------
%% @doc Change the desired capacity of the given autoscaling group,
%% optionally ignoring cooldown periods (set false to basically force
%% change).
%% Requires permission for the autoscaling:SetDesiredCapacity action.
%% @end
%% --------------------------------------------------------------------
-spec set_desired_capacity(string(), integer(), boolean(), aws_config()) -> {ok, string()} | {error, term()}.
set_desired_capacity(GroupName, Capacity, HonorCooldown, Config) ->
    Params = [{"AutoScalingGroupName", GroupName}, 
              {"DesiredCapacity", Capacity}, 
              {"HonorCooldown", HonorCooldown}],
    case as_query(Config, "SetDesiredCapacity", Params, ?API_VERSION) of
        {ok, Doc} ->
            [RequestId] = xmerl_xpath:string(?SET_SCALE_REQUEST_ID_PATH, Doc),
            {ok, erlcloud_xml:get_text(RequestId)};
        {error, Reason} ->
            {error, Reason}
    end.

describe_launch_configs() ->
    describe_launch_configs([], erlcloud_aws:default_config()).

describe_launch_configs(Config) when is_record(Config, aws_config) ->
    describe_launch_configs([], Config);
describe_launch_configs(GroupNames) ->
    describe_launch_configs(GroupNames, erlcloud_aws:default_config()).

describe_launch_configs(LN, Config) ->
    describe_launch_configs(LN, ?DEFAULT_MAX_RECORDS, none, Config).

%% --------------------------------------------------------------------
%% @doc Get descriptions of the given launch configurations with a given
%%      maximum number of results and optional paging offset.
%% Pass an empty list of names to get all.
%% @end
%% --------------------------------------------------------------------
describe_launch_configs(LN, MaxRecords, none, Config) ->
    describe_launch_configs(LN, [{"MaxRecords", MaxRecords}], Config);
describe_launch_configs(LN, MaxRecords, NextToken, Config) ->
    describe_launch_configs(LN, [{"MaxRecords", MaxRecords}, {"NextToken", NextToken}], Config).

-spec describe_launch_configs(list(string()), list({string(), term()}), aws_config()) -> 
                                    {ok, list(aws_launch_config())} | 
                                    {{paged, string()}, list(aws_launch_config)} | 
                                    {error, term()}.                                     
describe_launch_configs(LN, Params, Config) ->
    P = member_params("LaunchConfigurationNames.member.", LN) ++ Params,
    case as_query(Config, "DescribeLaunchConfigurations", P, ?API_VERSION) of
        {ok, Doc} ->
            Status = next_token(?LAUNCH_CONFIG_NEXT_TOKEN, Doc),
            Configs = [extract_config(C) || C <- xmerl_xpath:string(?DESCRIBE_LAUNCH_CONFIG_PATH, Doc)],
            {Status, Configs};
        {error, Reason} ->
            {error, Reason}
    end.


%% --------------------------------------------------------------------
%% @doc Get scaling activities descriptions of the given autoscaling group with a given
%%      maximum number of results.
%% @end
%% --------------------------------------------------------------------
-spec describe_scaling_activities(string(), non_neg_integer(), aws_config()) ->
                                    {ok, list(aws_autoscaling_activity())} |
                                    {error, term()}.
describe_scaling_activities(GroupName, Count, Config) ->
    Params = [ {"AutoScalingGroupName", GroupName},
               {"MaxRecords", integer_to_list(Count)}
             ],
    describe_scaling_activities(Params, Config).

describe_scaling_activities(Params, Config) ->
    case as_query(Config, "DescribeScalingActivities", Params, ?API_VERSION) of
        {ok, Doc} ->
            Activities = [ extract_as_activity(A) || A <- xmerl_xpath:string(?DESCRIBE_SCALING_ACTIVITIES, Doc) ],
            {ok, Activities};
        {error, Reason} ->
            {error, Reason}
    end.


%% --------------------------------------------------------------------
%% @doc Delete launch configuration.
%% @end
%% --------------------------------------------------------------------
-spec delete_launch_configuration(string(), aws_config()) ->
                                    ok | {error, term()}.

delete_launch_configuration(Name, Config) ->
    Params = [ {"LaunchConfigurationName", Name} ],
    case as_query(Config, "DeleteLaunchConfiguration", Params, ?API_VERSION) of
        {ok, _Doc} ->
            ok;
        {error, Reason} ->
            {error, Reason}
    end.


%% --------------------------------------------------------------------
%% @doc Delete AutoScaling group.
%%         ForceDelete Specifies that the group will be deleted along with all instances associated with the group,
%%         without waiting for all instances to be terminated. This parameter also deletes any lifecycle actions associated with the group.
%% @end
%% --------------------------------------------------------------------
-spec delete_auto_scaling_group(string(), boolean(), aws_config()) ->
                                   ok | {error, term()}.    
delete_auto_scaling_group(Name, ForceDelete, Config) ->
    Params = [ {"AutoScalingGroupName", Name},
               {"ForceDelete", atom_to_list(ForceDelete)}
             ],
    case as_query(Config, "DeleteAutoScalingGroup", Params, ?API_VERSION) of
        {ok, _Doc} ->
            ok;
        {error, Reason} ->
            {error, Reason}
    end.


%% --------------------------------------------------------------------
%% @doc Create launch configuration.
%% @end
%% --------------------------------------------------------------------
-spec create_launch_config(aws_launch_config(), aws_config()) ->
                                  ok | {error, term()}.
create_launch_config(#aws_launch_config{
                         name = LCName,
                         image_id = ImageId,
                         instance_type = Type,
                         user_data = UserData,
                         public_ip_address = PublicIP,
                         monitoring = Monitoring,
                         security_groups = SGroups,
                         key_name = KeyPair
                     },
                     Config) ->
    Params = 
        lists:concat([
          [
           {"LaunchConfigurationName", LCName},
           {"ImageId", ImageId},
           {"InstanceType", Type}
          ],
          when_defined(UserData, [{"UserData", UserData}], []),
          when_defined(PublicIP, [{"AssociatePublicIpAddress", atom_to_list(PublicIP)}], []),
          when_defined(Monitoring, [{"InstanceMonitoring.Enabled", atom_to_list(Monitoring)}], []),
          member_params("SecurityGroups.member.", SGroups),
          when_defined(KeyPair, [{"KeyName", KeyPair}], [])
    ]),
    io:format("~p ~n", [Params]),
    create_launch_config(Params, Config);

create_launch_config(Params, Config) ->
    P = Params,
    case as_query(Config, "CreateLaunchConfiguration", P, ?API_VERSION) of
        {ok, _Doc} ->
            ok;
        {error, Reason} ->
            {error, Reason}
    end.


%% --------------------------------------------------------------------
%% @doc Create AutoScaling group.
%% @end
%% --------------------------------------------------------------------
-spec create_auto_scaling_group(aws_autoscaling_group(), aws_config()) ->
                                       ok | {error, term()}.
create_auto_scaling_group(#aws_autoscaling_group{
                              group_name = GName,
                              launch_configuration_name = LaunchName,
                              max_size = MaxSize,
                              min_size = MinSize,
                              vpc_zone_id = VpcZoneIds,
                              availability_zones = AZones,
                              tags = Tags
                          },
                          Config) ->
    ProcessedTags = lists:flatten([ tag_to_member_param(Idx, T) || {Idx, T} <- lists:zip(Tags, lists:seq(1, length(Tags))) ]),
    Params = lists:concat([
                 [
                  {"AutoScalingGroupName", GName},
                  {"LaunchConfigurationName", LaunchName},
                  {"MaxSize", integer_to_list(MaxSize)},
                  {"MinSize", integer_to_list(MinSize)}
                 ],
                 case VpcZoneIds of
                     undefined -> [];
                     _         ->[{"VPCZoneIdentifier", string:join(VpcZoneIds, ",")}]
                 end,
                 case AZones of
                     undefined -> [];
                     _         -> member_params("AvailabilityZones.member.", AZones)
                 end,
                 ProcessedTags
             ]),
    create_auto_scaling_group(Params, Config);

create_auto_scaling_group(Params, Config) ->
    P = Params,
    case as_query(Config, "CreateAutoScalingGroup", P, ?API_VERSION) of
        {ok, _Doc} ->
            ok;
        {error, Reason} ->
            {error, Reason}
    end.


%% --------------------------------------------------------------------
%% @doc describe_instances([], default max results, no paging offset, default config).
%% @end
%% --------------------------------------------------------------------
describe_instances() ->
    describe_instances([], erlcloud_aws:default_config()).

describe_instances(I, Config) ->
    describe_instances(I, ?DEFAULT_MAX_RECORDS, none, Config).

describe_instances(Config) when is_record(Config, aws_config) ->
    describe_instances([], Config);

describe_instances(I) ->
    describe_instances(I, erlcloud_aws:default_config()).

%% --------------------------------------------------------------------
%% @doc Get more information on the given list of instances in your
%% autoscaling groups or all if an empty list is passed in I.
%% @end
%% --------------------------------------------------------------------
describe_instances(I, MaxRecords, none, Config) ->
    describe_instances(I, [{"MaxRecords", MaxRecords}], Config);
describe_instances(I, MaxRecords, NextToken, Config) ->
    describe_instances(I, [{"MaxRecords", MaxRecords}, {"NextToken", NextToken}], Config).

-spec describe_instances(list(string()), list({string(), string()}), aws_config()) -> 
                                {ok, list(aws_launch_config())} | 
                                {{paged, string()}, list(aws_launch_config)} | 
                                {error, term()}.                       
describe_instances(I, Params, Config) ->
    P = member_params("InstanceIds.member.", I) ++ Params,
    case as_query(Config, "DescribeAutoScalingInstances", P, ?API_VERSION) of
        {ok, Doc} ->
            Status = next_token(?DESCRIBE_INSTANCES_NEXT_TOKEN, Doc),
            Instances = [extract_instance(ID) || ID <- xmerl_xpath:string(?DESCRIBE_INSTANCES, Doc)],
            {Status, Instances};
        {error, Reason} ->
            {error, Reason}
    end.

%% --------------------------------------------------------------------
%% @doc Terminate the given instance using the default configuration
%% without decrementing the desired capacity of the group.
%% @end
%% --------------------------------------------------------------------
-spec terminate_instance(string()) -> aws_autoscaling_activity().
terminate_instance(InstanceId) ->
    terminate_instance(InstanceId, erlcloud_aws:default_config()).

%% --------------------------------------------------------------------
%% @doc Terminate the given instance.  The 2nd parameter can be:
%% 'false' to not decrement the desired capacity of the group
%% 'true' to decrement the desired capacity of the group
%% Config a supplied AWS configuration.
%% @end
%% --------------------------------------------------------------------
terminate_instance(InstanceId, false) ->
    terminate_instance(InstanceId, false, erlcloud_aws:default_config());
terminate_instance(InstanceId, true) ->
    terminate_instance(InstanceId, true, erlcloud_aws:default_config());
terminate_instance(InstanceId, Config) ->
    terminate_instance(InstanceId, false, Config).

terminate_instance(InstanceId, false, Config) ->
    priv_terminate_instance([{"InstanceId", InstanceId}, {"ShouldDecrementDesiredCapacity", "false"}], Config);
terminate_instance(InstanceId, true, Config) ->
    priv_terminate_instance([{"InstanceId", InstanceId}, {"ShouldDecrementDesiredCapacity", "true"}], Config).

priv_terminate_instance(Params, Config) ->
    case as_query(Config, "TerminateInstanceInAutoScalingGroup", Params, ?API_VERSION) of
        {ok, Doc} ->
            [Activity] = [extract_as_activity(A) || A <- xmerl_xpath:string(?TERMINATE_INSTANCE_ACTIVITY, Doc)],
            {ok, Activity};
        {error, Reason} ->
            {error, Reason}
    end.
    


%% given a list of member identifiers, return a list of 
%% {key with prefix, member identifier} for use in autoscaling calls.
%% Example pair that could be returned in a list is 
%% {"LaunchConfigurationNames.member.1", "my-launch-config}.
-spec member_params(string(), list(string())) -> list({string(), string()}).
member_params(Prefix, MemberIdentifiers) ->
    MemberKeys = [Prefix ++ integer_to_list(I) || I <- lists:seq(1, length(MemberIdentifiers))],
    [{K, V} || {K, V} <- lists:zip(MemberKeys, MemberIdentifiers)].
    

extract_config(C) ->
    #aws_launch_config{
       name = erlcloud_xml:get_text("LaunchConfigurationName", C),
       image_id = erlcloud_xml:get_text("ImageId", C),
       tenancy = erlcloud_xml:get_text("PlacementTenancy", C),
       instance_type = erlcloud_xml:get_text("InstanceType", C),
       user_data = erlcloud_xml:get_text("UserData", C),
       monitoring = erlcloud_xml:get_bool("InstanceMonitoring/Enabled", C),
       public_ip_address = erlcloud_xml:get_bool("AssociatePublicIpAddress", C),
       security_groups = [ erlcloud_xml:get_text(G) || G <- xmerl_xpath:string("SecurityGroups/member", C)]
      }.

extract_as_activity(A) ->
    #aws_autoscaling_activity{
       id = get_text("ActivityId", A),
       group_name = get_text("AutoScalingGroupName", A),
       cause = get_text("Cause", A),
       description = get_text("Description", A),
       details = get_text("Details", A),
       status_code = get_text("StatusCode", A),
       status_msg = get_text("StatusMessage", A),
       start_time = erlcloud_xml:get_time("StartTime", A),
       end_time = erlcloud_xml:get_time("EndTime", A),
       progress = erlcloud_xml:get_integer("Progress", A)
      }.

get_text(Label, Doc) ->
    erlcloud_xml:get_text(Label, Doc).

%% Based on erlcoud_ec2:ec2_query2()
%% @TODO:  spec is too general with terms I think
-spec as_query(aws_config(), string(), list({string(), string()}), string()) -> {ok, term()} | {error, term}.
as_query(Config, Action, Params, ApiVersion) ->
    QParams = [{"Action", Action}, {"Version", ApiVersion}|Params],
<<<<<<< HEAD
    erlcloud_aws:aws_request_xml2(post, Config#aws_config.as_host, 
                                  "/", QParams, Config).


when_defined(Value, Return, DefaultReturn) ->
    case Value of 
        undefined ->
            DefaultReturn;
        _ ->
            Return
    end.


tag_to_member_param(#aws_autoscaling_tag{
                        key = Key,
                        propogate_at_launch = AtLaunch,
                        resource_id = ResourceId,
                        resource_type = ResourceType,
                        value = Value
                    }, TagIndex) ->
    Prefix = "Tags.member." ++ integer_to_list(TagIndex) ++ ".",
    [
      {Prefix ++ "Key", Key},
      {Prefix ++ "Value", Value},
      when_defined(AtLaunch, {Prefix ++ "PropageteAtLaunch", atom_to_list(AtLaunch)}, []),
      when_defined(ResourceId, {Prefix ++ "ResourceId", ResourceId}, []),
      when_defined(ResourceType, {Prefix ++ "ResourceType", ResourceType}, [])
    ].
=======
    erlcloud_aws:aws_request_xml4(post, Config#aws_config.as_host, 
                                  "/", QParams, "autoscaling", Config).
>>>>>>> 6b2e77c5
<|MERGE_RESOLUTION|>--- conflicted
+++ resolved
@@ -503,9 +503,8 @@
 -spec as_query(aws_config(), string(), list({string(), string()}), string()) -> {ok, term()} | {error, term}.
 as_query(Config, Action, Params, ApiVersion) ->
     QParams = [{"Action", Action}, {"Version", ApiVersion}|Params],
-<<<<<<< HEAD
-    erlcloud_aws:aws_request_xml2(post, Config#aws_config.as_host, 
-                                  "/", QParams, Config).
+    erlcloud_aws:aws_request_xml4(post, Config#aws_config.as_host,
+                                  "/", QParams, "autoscaling", Config).
 
 
 when_defined(Value, Return, DefaultReturn) ->
@@ -531,8 +530,4 @@
       when_defined(AtLaunch, {Prefix ++ "PropageteAtLaunch", atom_to_list(AtLaunch)}, []),
       when_defined(ResourceId, {Prefix ++ "ResourceId", ResourceId}, []),
       when_defined(ResourceType, {Prefix ++ "ResourceType", ResourceType}, [])
-    ].
-=======
-    erlcloud_aws:aws_request_xml4(post, Config#aws_config.as_host, 
-                                  "/", QParams, "autoscaling", Config).
->>>>>>> 6b2e77c5
+    ].