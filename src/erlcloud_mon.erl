%%%%%%%%%%%%%%%%%%%%%%%%%%%%%%%%%%%%%%%%%%%%%%%%%%%%%%%%%%%%%%%%%%%%%%%%%%%%%%%%
%% File: erlcloud_mon.erl
%% Date: 14-Sep-2011
%%
%% @doc AWS CloudWatch erlang binding (the CLI SDK uses "mon_" prefix)
%%
%% @author Zvi Avraham <zvi-AT-nivertech-DOT-com>
%% @copyright 2011 Zvi Avraham
%% @end
%%%%%%%%%%%%%%%%%%%%%%%%%%%%%%%%%%%%%%%%%%%%%%%%%%%%%%%%%%%%%%%%%%%%%%%%%%%%%%%%

-module(erlcloud_mon).

%%% Library initialization.
-export([configure/2, configure/3, new/2, new/3]).

-export([
<<<<<<< HEAD
         list_metrics/5, list_metrics/4,
         put_metric_data/3, put_metric_data/2,
         put_metric_data/6, put_metric_data/5,
         get_metric_statistics/9, get_metric_statistics/8,
=======
         list_metrics/4,
         put_metric_data/2,
         put_metric_data/5,
         get_metric_statistics/4,
         get_metric_statistics/8,
>>>>>>> be805cf4
         configure_host/3,
         test/0,
         test2/0
        ]).

-include("erlcloud.hrl").
-include("erlcloud_aws.hrl").
-include("erlcloud_mon.hrl").
-include_lib("xmerl/include/xmerl.hrl").

-import(erlcloud_xml, [get_text/2, get_time/2]).

-define(XMLNS_MON, "http://monitoring.amazonaws.com/doc/2010-08-01/").
-define(API_VERSION, "2010-08-01").

-define(FMT(Fmt,Args), lists:flatten(io_lib:format((Fmt),(Args)))).

%%------------------------------------------------------------------------------
%% @doc CloudWatch API - ListMetrics
%% [http://docs.amazonwebservices.com/AmazonCloudWatch/latest/APIReference/index.html?API_ListMetrics.html]
%%
%% USAGE:
%%
%% erlcloud_mon:list_metrics("AWS/EC2", "NetworkIn", [{"InstanceType","m1.large"}], "").
%% [[{metric_name,"NetworkIn"},
%%   {namespace,"AWS/EC2"},
%%   {dimensions,[[{name,"InstanceType"},{value,"m1.large"}]]}]]
%%
%% @end
%%------------------------------------------------------------------------------
-spec list_metrics(
        Namespace       ::string(),
        MetricName      ::string(),
        DimensionFilter ::[{string(),string()}],
        NextToken       ::string()
                          ) -> term().

list_metrics(
  Namespace,
  MetricName,
  DimensionFilter,
  NextToken
 ) ->
    list_metrics(Namespace, MetricName, DimensionFilter, NextToken, default_config()).

-spec list_metrics(
        Namespace       ::string(),
        MetricName      ::string(),
        DimensionFilter ::[{string(),string()}],
        NextToken       ::string(),
        Config          ::aws_config()
                          ) -> term().

list_metrics(
  Namespace,
  MetricName,
  DimensionFilter,
  NextToken,
  #aws_config{} = Config
 ) ->

    Params =
        [{"Namespace",  Namespace}  || Namespace/=""]
        ++
        [{"MetricName", MetricName} || MetricName/=""]
        ++
        [{"NextToken", NextToken}   || NextToken/=""]
        ++
        lists:flatten(
          [begin
               {Name, Value} = lists:nth(N, DimensionFilter),
               [{?FMT("Dimensions.member.~b.Name",  [N]), Name},
                {?FMT("Dimensions.member.~b.Value", [N]), Value}]
           end
           || N<-lists:seq(1, length(DimensionFilter))]
         ),

    Doc = mon_query(Config, "ListMetrics", Params),
    Members = xmerl_xpath:string("/ListMetricsResponse/ListMetricsResult/Metrics/member", Doc),
    [extract_member(Member) || Member <- Members].

extract_member(Node) ->
    [
     {metric_name,   get_text("MetricName", Node)},
     {namespace,     get_text("Namespace", Node)},
     {dimensions,
      [extract_dimension(Item) || Item <- xmerl_xpath:string("Dimensions/member", Node)]
     }
    ].

extract_dimension(Node) ->
    [
     {name,  get_text("Name",  Node)},
     {value, get_text("Value", Node)}
    ].

%%------------------------------------------------------------------------------
%% @doc CloudWatch API - PutMetricData
%% [http://docs.amazonwebservices.com/AmazonCloudWatch/latest/APIReference/index.html?API_PutMetricData.html]
%% `
%% &MetricData.member.1.MetricName=buffers
%% &MetricData.member.1.Unit=Bytes
%% &MetricData.member.1.Value=231434333
%% &MetricData.member.1.Dimensions.member.1.Name=InstanceID
%% &MetricData.member.1.Dimensions.member.1.Value=i-aaba32d4
%% &MetricData.member.1.Dimensions.member.2.Name=InstanceType
%% &MetricData.member.1.Dimensions.member.2.Value=m1.small
%% &MetricData.member.2.MetricName=latency
%% &MetricData.member.2.Unit=Milliseconds
%% &MetricData.member.2.Value=23
%% &MetricData.member.2.Dimensions.member.1.Name=InstanceID
%% &MetricData.member.2.Dimensions.member.1.Value=i-aaba32d4
%% &MetricData.member.2.Dimensions.member.2.Name=InstanceType
%% &MetricData.member.2.Dimensions.member.2.Value=m1.small
%% '
%% @end
%%------------------------------------------------------------------------------
-spec put_metric_data(
        Namespace   ::string(),
        MetricData  ::[metric_datum()]
                      ) -> term().

put_metric_data(Namespace, MetricData) ->
    put_metric_data(Namespace, MetricData, default_config()).

-spec put_metric_data(
        Namespace   ::string(),
        MetricData  ::[metric_datum()],
        Config      ::aws_config()
                      ) -> term().

put_metric_data(Namespace, MetricData, #aws_config{} = Config) ->

    Params =
        [
         {"Namespace", Namespace} |
         lists:flatten(
           [ params_metric_data(N,MD) || {N,MD} <- lists:zip(lists:seq(1,length(MetricData)), MetricData) ]
          )
        ],
    mon_query(Config, "PutMetricData", Params).

%%------------------------------------------------------------------------------
-spec params_metric_data(NM::pos_integer(), MD::metric_datum()) -> [{string(),string()}].
params_metric_data(NM,MD) ->
    %% TODO - check case when both Value and statistics specified or both undefined
    Prefix = ?FMT("MetricData.member.~b", [NM]),
    lists:flatten(
      [
       [ {Prefix++".MetricName",   MD#metric_datum.metric_name} ],
       [ {Prefix++".Unit",         MD#metric_datum.unit}                       || MD#metric_datum.unit=/=undefined ],
       [ {Prefix++".Timestamp",    format_timestamp(MD#metric_datum.timestamp)}|| MD#metric_datum.timestamp=/=undefined ],
       [ {Prefix++".Value",        float_to_list(MD#metric_datum.value)}       || MD#metric_datum.value=/=undefined ],
       [ params_stat(Prefix, MD#metric_datum.statistic_values)                 || MD#metric_datum.statistic_values=/=undefined ],
       [ params_dimension(Prefix, ND, Dimension)
         || {ND,Dimension} <- lists:zip(lists:seq(1, length(MD#metric_datum.dimensions)), MD#metric_datum.dimensions)
       ]
      ]
     ).

%%------------------------------------------------------------------------------
%% @doc format datetime as Amazon timestamp
%% @end
%%------------------------------------------------------------------------------
format_timestamp({{Yr, Mo, Da}, {H, M, S}} = Timestamp)
  when is_integer(Yr), is_integer(Mo), is_integer(Da),
       is_integer(H),  is_integer(M),  is_integer(S)
       ->
    erlcloud_aws:format_timestamp(Timestamp);

format_timestamp(Timestamp) when is_list(Timestamp) ->
    Timestamp.

%%------------------------------------------------------------------------------
-spec params_dimension(Prefix::string(), ND::pos_integer(), Dimension::dimension()) -> [{string(),string()}].
params_dimension(Prefix, ND, Dimension) ->
    DimPrefix = ?FMT("~s.Dimensions.member.~b", [Prefix, ND]),
    [
     {DimPrefix++".Name",    Dimension#dimension.name},
     {DimPrefix++".Value",   Dimension#dimension.value}
    ].

%%------------------------------------------------------------------------------
%% @doc format statistic value records to URI params
%% @end
%%------------------------------------------------------------------------------
-spec params_stat(Prefix::string(), StatisticValues::statistic_set()) -> [{string(),string()}].
params_stat(Prefix, StatisticValues) ->
    [
     {Prefix++".StatisticValues.Maximum",    float_to_list(StatisticValues#statistic_set.maximum)},
     {Prefix++".StatisticValues.Minimum",    float_to_list(StatisticValues#statistic_set.minimum)},
     {Prefix++".StatisticValues.Sum",        float_to_list(StatisticValues#statistic_set.sum)},
     {Prefix++".StatisticValues.SampleCount",integer_to_list(StatisticValues#statistic_set.sample_count)}
    ].

%%------------------------------------------------------------------------------
%% @doc CloudWatch API - PutMetricData
%% [http://docs.amazonwebservices.com/AmazonCloudWatch/latest/APIReference/index.html?API_PutMetricData.html]
%% @end
%%------------------------------------------------------------------------------
-spec put_metric_data(
        Namespace   ::string(),
        MetricName  ::string(),
        Value       ::string(),
        Unit        ::unit(),
        Timestamp   ::datetime()|string()
                      ) -> term().

put_metric_data(Namespace, MetricName, Value, Unit, Timestamp) ->
    put_metric_data(Namespace, MetricName, Value, Unit, Timestamp, default_config()).

-spec put_metric_data(
        Namespace   ::string(),
        MetricName  ::string(),
        Value       ::string(),
        Unit        ::unit(),
        Timestamp   ::datetime()|string(),
        Config      ::aws_config()
                      ) -> term().

put_metric_data(Namespace, MetricName, Value, Unit, Timestamp, #aws_config{} = Config) ->
    Params =
        lists:flatten(
          [
           {"Namespace",                      Namespace},
           {"MetricData.member.1.MetricName", MetricName},
           {"MetricData.member.1.Value",      Value},
           [ {"MetricData.member.1.Unit",       Unit}                          || Unit=/=undefined, Unit=/="" ],
           [ {"MetricData.member.1.Timestamp",  format_timestamp(Timestamp)}   || Timestamp=/=undefined, Timestamp=/="" ]
          ]
         ),
    mon_simple_query(Config, "PutMetricData", Params).


%%------------------------------------------------------------------------------
%% @doc CloudWatch API - GetMetricStatistics - Easy average version
%% Gets average and max stats at 60 second intervals for 
%% the given metric on the given instance for the given interval
%% @end
%%------------------------------------------------------------------------------
-spec get_metric_statistics(
        MetricName  ::string(),
        StartTime   ::datetime() | string(),
        EndTime     ::datetime() | string(),
        InstanceId  ::string()
       ) -> term().

get_metric_statistics(
  MetricName,
  StartTime,
  EndTime,
  InstanceId) ->
          get_metric_statistics(
              "AWS/EC2",
              MetricName,
              StartTime,
              EndTime,
              60,
              "",
              ["Average","Maximum"],
              [{"InstanceId", InstanceId}]).

%%------------------------------------------------------------------------------
%% @doc CloudWatch API - GetMetricStatistics
%% [http://docs.amazonwebservices.com/AmazonCloudWatch/latest/APIReference/index.html?API_GetMetricStatistics.html]
%%
%% USAGE:
%%
%%  erlcloud_mon:get_metric_statistics(
%%    "AWS/EC2",
%%    "CPUUtilization",
%%    {{2016, 06, 29}, {0, 0, 0}},
%%    "2016-06-29T00:30:00Z",
%%    60,
%%    "Percent",
%%    ["Average", "Maximum"],
%%    [{"InstanceType", "t2.micro"}]).
%%                                     
%% @end 
%%------------------------------------------------------------------------------
-spec get_metric_statistics(
        Namespace   ::string(),
        MetricName  ::string(),
        StartTime   ::datetime() | string(),
        EndTime     ::datetime() | string(),
        Period      ::pos_integer(),
        Unit        ::string(),
        Statistics  ::[string()],
        Dimensions  ::[{string(), string()}]
                      ) -> term().

get_metric_statistics(
  Namespace,
  MetricName,
  StartTime,
  EndTime,
  Period,
  Unit,
  Statistics,
  Dimensions
<<<<<<< HEAD
 ) ->
    get_metric_statistics(
      Namespace,
      MetricName,
      StartTime,
      EndTime,
      Period,
      Unit,
      Statistics,
      Dimensions,
      default_config()
     ).

-spec get_metric_statistics(
        Namespace   ::string(),
        MetricName  ::string(),
        StartTime   ::string(),
        EndTime     ::string(),
        Period      ::pos_integer(),
        Unit        ::string(),
        Statistics  ::[string()],
        Dimensions  ::[string()],
        Config      ::aws_config()
                      ) -> term().

get_metric_statistics(
  _Namespace,
  _MetricName,
  _StartTime,
  _EndTime,
  _Period,
  _Unit,
  _Statistics,
  _Dimensions,
  #aws_config{} = _Config
=======
>>>>>>> be805cf4
 ) ->
    Config = default_config(),
    Params =
          lists:flatten([
           {"Namespace",  Namespace},
           {"MetricName", MetricName},
           {"StartTime",  format_timestamp(StartTime)},
           {"EndTime",    format_timestamp(EndTime)},
           {"Period",     Period},
           [{"Unit",      Unit} || Unit=/=undefined, Unit=/=""]
          ])
          ++
          lists:flatten(
            [begin
                 Value = lists:nth(N, Statistics),
                 [{?FMT("Statistics.member.~b", [N]), Value}]
             end
             || N<-lists:seq(1, length(Statistics))]
           )
          ++
          lists:flatten(
            [begin
                 {Name, Value} = lists:nth(N, Dimensions),
                 [{?FMT("Dimensions.member.~b.Name", [N]), Name},
                  {?FMT("Dimensions.member.~b.Value", [N]), Value}]
             end
             || N<-lists:seq(1, length(Dimensions))]
           ),
    Doc = mon_query(Config, "GetMetricStatistics", Params),
    Members = xmerl_xpath:string("/GetMetricStatisticsResponse/GetMetricStatisticsResult/Datapoints/member", Doc),
    Label = get_text("Label", hd(xmerl_xpath:string("/GetMetricStatisticsResponse/GetMetricStatisticsResult", Doc))),
    [{"label", Label}, {"datapoints", [extract_metrics(Member, Statistics) || Member <- Members]}].

extract_metrics(Node, Statistics) ->
    [
     {timestamp, get_time("Timestamp", Node)},
     {unit,      get_text("Unit", Node)}
    ]
    ++
    [ {string:to_lower(Statistic), get_text(Statistic, Node)} || Statistic <- Statistics].

%%------------------------------------------------------------------------------
mon_simple_query(Config, Action, Params) ->
    mon_query(Config, Action, Params),
    ok.

mon_query(Config, Action, Params) ->
    mon_query(Config, Action, Params, ?API_VERSION).

mon_query(Config, Action, Params, ApiVersion) ->
    QParams = [{"Action", Action}, {"Version", ApiVersion}|Params],
    case erlcloud_aws:aws_request_xml4(get,
                                 Config#aws_config.mon_protocol,
                                 Config#aws_config.mon_host,
                                 Config#aws_config.mon_port,
                                 "/",
                                 QParams,
                                 "monitoring",
                                 Config)
    of
        {ok, Body} ->
            Body;
        {error, Reason} ->
            erlang:error({aws_error, Reason})
    end.

configure_host(Host, Port, Protocol) ->
    Config = default_config(),
    NewConfig = Config#aws_config{mon_host=Host,
                                  mon_port=Port,
                                  mon_protocol=Protocol},
    put(aws_config, NewConfig).

-spec new(string(), string()) -> aws_config().
new(AccessKeyID, SecretAccessKey) ->
    #aws_config{access_key_id=AccessKeyID,
                secret_access_key=SecretAccessKey}.

-spec new(string(), string(), string()) -> aws_config().
new(AccessKeyID, SecretAccessKey, Host) ->
    #aws_config{access_key_id=AccessKeyID,
                secret_access_key=SecretAccessKey,
                mon_host=Host}.

-spec configure(string(), string()) -> ok.
configure(AccessKeyID, SecretAccessKey) ->
    put(aws_config, new(AccessKeyID, SecretAccessKey)),
    ok.

-spec configure(string(), string(), string()) -> ok.
configure(AccessKeyID, SecretAccessKey, Host) ->
    put(aws_config, new(AccessKeyID, SecretAccessKey, Host)),
    ok.

default_config() -> erlcloud_aws:default_config().

%%------------------------------------------------------------------------------
%% tests
%% TODO : convert into e-unit tests
%%------------------------------------------------------------------------------
test() ->
    M1 = #metric_datum{
            metric_name = "zvi",
            dimensions  = [],
            statistic_values = undefined,
            timestamp        = undefined,
            unit = "Count",
            value = 10.0
           },
    M2 = #metric_datum{
            metric_name = "zvi",
            dimensions  = [],
            statistic_values = #statistic_set{minimum=18.0, maximum=21.4, sum=67.7, sample_count=15},
            timestamp        = undefined,
            unit = "Count",
            value = undefined
           },
    put_metric_data("my", [M1, M2]).
                                                %put_metric_data("my", [M2]).

test2() ->
    put_metric_data("my", "zvi", "13", "Count", "").<|MERGE_RESOLUTION|>--- conflicted
+++ resolved
@@ -15,18 +15,10 @@
 -export([configure/2, configure/3, new/2, new/3]).
 
 -export([
-<<<<<<< HEAD
          list_metrics/5, list_metrics/4,
          put_metric_data/3, put_metric_data/2,
          put_metric_data/6, put_metric_data/5,
-         get_metric_statistics/9, get_metric_statistics/8,
-=======
-         list_metrics/4,
-         put_metric_data/2,
-         put_metric_data/5,
-         get_metric_statistics/4,
-         get_metric_statistics/8,
->>>>>>> be805cf4
+         get_metric_statistics/4, get_metric_statistics/9, get_metric_statistics/8,
          configure_host/3,
          test/0,
          test2/0
@@ -327,7 +319,6 @@
   Unit,
   Statistics,
   Dimensions
-<<<<<<< HEAD
  ) ->
     get_metric_statistics(
       Namespace,
@@ -354,17 +345,15 @@
                       ) -> term().
 
 get_metric_statistics(
-  _Namespace,
-  _MetricName,
-  _StartTime,
-  _EndTime,
-  _Period,
-  _Unit,
-  _Statistics,
-  _Dimensions,
+  Namespace,
+  MetricName,
+  StartTime,
+  EndTime,
+  Period,
+  Unit,
+  Statistics,
+  Dimensions,
   #aws_config{} = _Config
-=======
->>>>>>> be805cf4
  ) ->
     Config = default_config(),
     Params =
