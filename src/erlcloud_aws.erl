--- conflicted
+++ resolved
@@ -278,7 +278,6 @@
 %%
 default_config() ->
     case get(aws_config) of
-<<<<<<< HEAD
         undefined -> default_config_env();
         Config -> Config
     end.
@@ -287,26 +286,6 @@
     case config_env() of
         {ok, Config} -> Config;
         {error, _} -> #aws_config{}
-=======
-        undefined ->
-            AccessKeyId = case os:getenv("AWS_ACCESS_KEY_ID") of
-                              false -> undefined;
-                              AKI -> AKI
-                          end,
-            SecretAccessKey = case os:getenv("AWS_SECRET_ACCESS_KEY") of
-                                  false -> undefined;
-                                  SAC -> SAC
-                              end,
-            SecurityToken = case os:getenv("AWS_SECURITY_TOKEN") of
-                                false -> undefined;
-                                SeT -> SeT
-                            end,
-            #aws_config{access_key_id = AccessKeyId,
-                        secret_access_key = SecretAccessKey,
-                        security_token = SecurityToken};
-        Config ->
-            Config
->>>>>>> be805cf4
     end.
 
 %%%---------------------------------------------------------------------------
