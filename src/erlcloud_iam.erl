--- conflicted
+++ resolved
@@ -90,27 +90,15 @@
 %
 % Users API
 %
-<<<<<<< HEAD
--spec(get_user/0 :: () -> {ok, proplist()} |  {error, any()}).
+-spec get_user() -> {ok, proplist()} |  {error, any()}.
 get_user() -> get_user([]).
--spec(get_user/1 :: (string() | aws_config()) -> {ok, proplist()} |  {error, any()}).
+-spec get_user(string() | aws_config()) -> {ok, proplist()} |  {error, any()}.
 get_user(#aws_config{} = Config) ->
-=======
--spec get_user() -> proplist().
-get_user() -> get_user([]).
--spec get_user(string() | aws_config()) -> proplist().
-get_user(Config)
-  when is_record(Config, aws_config) ->
->>>>>>> be805cf4
     get_user("", Config);
 get_user(UserName) ->
     get_user(UserName, default_config()).
 
-<<<<<<< HEAD
--spec(get_user/2 :: (string(), aws_config()) -> {ok, proplist()} |  {error, any()}).
-=======
--spec get_user(string(), aws_config()) -> proplist().
->>>>>>> be805cf4
+-spec get_user(string(), aws_config()) -> {ok, proplist()} |  {error, any()}.
 get_user("", Config) ->
     get_user_impl([], Config);
 get_user(UserName, Config) ->
@@ -123,18 +111,17 @@
         {error, _} = Error -> Error
     end.
 
-<<<<<<< HEAD
--spec(list_access_keys/0 :: () -> {ok, proplist()} | {ok, proplist(), string()} |  {error, any()}).
+-spec list_access_keys() -> {ok, proplist()} | {ok, proplist(), string()} |  {error, any()}.
 list_access_keys() ->
     list_access_keys([]).
 
--spec(list_access_keys/1 :: (string() | aws_config()) -> {ok, proplist()} | {ok, proplist(), string()} |  {error, any()}).
+-spec list_access_keys(string() | aws_config()) -> {ok, proplist()} | {ok, proplist(), string()} |  {error, any()}.
 list_access_keys(#aws_config{} = Config) ->
     list_access_keys([], Config);
 list_access_keys(UserName) ->
     list_access_keys(UserName, default_config()).
 
--spec(list_access_keys/2 :: (string(), aws_config()) -> {ok, proplist()} | {ok, proplist(), string()} |  {error, any()}).
+-spec list_access_keys(string(), aws_config()) -> {ok, proplist()} | {ok, proplist(), string()} |  {error, any()}.
 list_access_keys(UserName, #aws_config{} = Config) when is_list(UserName) ->
     Params = case UserName of
                  [] -> [];
@@ -143,17 +130,17 @@
     ItemPath = "/ListAccessKeysResponse/ListAccessKeysResult/AccessKeyMetadata/member",
     iam_query(Config, "ListAccessKeys", Params, ItemPath, data_type("AccessKeyMetadata")).
 
--spec(list_access_keys_all/0 :: () -> {ok, proplist()} |  {error, any()}).
+-spec list_access_keys_all() -> {ok, proplist()} |  {error, any()}.
 list_access_keys_all() ->
     list_access_keys_all([]).
 
--spec(list_access_keys_all/1 :: (string() | aws_config()) -> {ok, proplist()} |  {error, any()}).
+-spec list_access_keys_all(string() | aws_config()) -> {ok, proplist()} |  {error, any()}.
 list_access_keys_all(#aws_config{} = Config) ->
     list_access_keys_all([], Config);
 list_access_keys_all(UserName) ->
     list_access_keys_all(UserName, default_config()).
 
--spec(list_access_keys_all/2 :: (string(), aws_config()) -> {ok, proplist()} |  {error, any()}).
+-spec list_access_keys_all(string(), aws_config()) -> {ok, proplist()} |  {error, any()}.
 list_access_keys_all(UserName, #aws_config{} = Config) when is_list(UserName) ->
     Params = case UserName of
                  [] -> [];
@@ -162,156 +149,94 @@
     ItemPath = "/ListAccessKeysResponse/ListAccessKeysResult/AccessKeyMetadata/member",
     iam_query_all(Config, "ListAccessKeys", Params, ItemPath, data_type("AccessKeyMetadata")).
 
--spec(list_users/0 :: () -> {ok, proplist()} | {ok, proplist(), string()} |  {error, any()}).
+-spec list_users() -> {ok, proplist()} | {ok, proplist(), string()} |  {error, any()}.
 list_users() -> list_users("/").
--spec(list_users/1 :: (string() | aws_config()) -> {ok, proplist()} | {ok, proplist(), string()} |  {error, any()}).
+-spec list_users(string() | aws_config()) -> {ok, proplist()} | {ok, proplist(), string()} |  {error, any()}.
 list_users(#aws_config{} = Config) ->
-=======
-% TODO: Make sure to handle pagination of results
--spec list_users() -> proplist().
-list_users() -> list_users([]).
--spec list_users([string()] | aws_config()) -> proplist().
-list_users(Config)
-  when is_record(Config, aws_config) ->
->>>>>>> be805cf4
     list_users("/", Config);
 list_users(PathPrefix) ->
     list_users(PathPrefix, default_config()).
 
-<<<<<<< HEAD
--spec(list_users/2 :: (string(), aws_config()) -> {ok, proplist()} | {ok, proplist(), string()} |  {error, any()}).
+-spec list_users(string(), aws_config()) -> {ok, proplist()} | {ok, proplist(), string()} |  {error, any()}.
 list_users(PathPrefix, #aws_config{} = Config)
-=======
--spec list_users([string()], aws_config()) -> proplist().
-list_users(PathPrefix, Config)
->>>>>>> be805cf4
   when is_list(PathPrefix) ->
     ItemPath = "/ListUsersResponse/ListUsersResult/Users/member",
     iam_query(Config, "ListUsers", [{"PathPrefix", PathPrefix}], ItemPath, data_type("User")).
 
--spec(list_users_all/0 :: () -> {ok, proplist()} |  {error, any()}).
+-spec list_users_all() -> {ok, proplist()} |  {error, any()}.
 list_users_all() -> list_users_all("/").
--spec(list_users_all/1 :: (string() | aws_config()) -> {ok, proplist()} |  {error, any()}).
+-spec list_users_all(string() | aws_config()) -> {ok, proplist()} |  {error, any()}.
 list_users_all(#aws_config{} = Config) ->
     list_users_all("/", Config);
 list_users_all(PathPrefix) ->
     list_users_all(PathPrefix, default_config()).
 
--spec(list_users_all/2 :: (string(), aws_config()) -> {ok, proplist()} |  {error, any()}).
+-spec list_users_all(string(), aws_config()) -> {ok, proplist()} |  {error, any()}.
 list_users_all(PathPrefix, #aws_config{} = Config)
   when is_list(PathPrefix) ->
     ItemPath = "/ListUsersResponse/ListUsersResult/Users/member",
     iam_query_all(Config, "ListUsers", [{"PathPrefix", PathPrefix}], ItemPath, data_type("User")).
 
-<<<<<<< HEAD
--spec(list_groups_for_user/1 :: (string()) -> {ok, proplist()} | {ok, proplist(), string()} |  {error, any()}).
+-spec  list_groups_for_user(string()) -> {ok, proplist()} | {ok, proplist(), string()} |  {error, any()}.
 list_groups_for_user(UserName) ->
     list_groups_for_user(UserName, default_config()).
 
--spec(list_groups_for_user/2 :: (string(), aws_config()) -> {ok, proplist()} | {ok, proplist(), string()} |  {error, any()}).
+-spec list_groups_for_user(string(), aws_config()) -> {ok, proplist()} | {ok, proplist(), string()} |  {error, any()}.
 list_groups_for_user(UserName, #aws_config{} = Config) ->
     ItemPath = "/ListGroupsForUserResponse/ListGroupsForUserResult/Groups/member",
     iam_query(Config, "ListGroupsForUser", [{"UserName", UserName}], ItemPath, data_type("Group")).
 
--spec(list_groups_for_user_all/1 :: (string()) -> {ok, proplist()} |  {error, any()}).
+-spec list_groups_for_user_all(string()) -> {ok, proplist()} |  {error, any()}.
 list_groups_for_user_all(UserName) ->
     list_groups_for_user_all(UserName, default_config()).
 
--spec(list_groups_for_user_all/2 :: (string(), aws_config()) -> {ok, proplist()} |  {error, any()}).
+-spec list_groups_for_user_all(string(), aws_config()) -> {ok, proplist()} |  {error, any()}.
 list_groups_for_user_all(UserName, #aws_config{} = Config) ->
     ItemPath = "/ListGroupsForUserResponse/ListGroupsForUserResult/Groups/member",
     iam_query_all(Config, "ListGroupsForUser", [{"UserName", UserName}], ItemPath, data_type("Group")).
 
--spec(list_user_policies/1 :: (string()) -> {ok, proplist()} | {ok, proplist(), string()} |  {error, any()}).
+-spec list_user_policies(string()) -> {ok, proplist()} | {ok, proplist(), string()} |  {error, any()}.
 list_user_policies(UserName) ->
     list_user_policies(UserName, default_config()).
 
--spec(list_user_policies/2 :: (string(), aws_config()) -> {ok, proplist()} | {ok, proplist(), string()} |  {error, any()}).
+-spec list_user_policies(string(), aws_config()) -> {ok, proplist()} | {ok, proplist(), string()} |  {error, any()}.
 list_user_policies(UserName, #aws_config{} = Config) ->
     ItemPath = "/ListUserPoliciesResponse/ListUserPoliciesResult/PolicyNames/member",
     DataType = [{policy_name, "String"}],
     iam_query(Config, "ListUserPolicies", [{"UserName", UserName}], ItemPath, DataType).
 
--spec(list_user_policies_all/1 :: (string()) -> {ok, proplist()} |  {error, any()}).
+-spec list_user_policies_all(string()) -> {ok, proplist()} |  {error, any()}.
 list_user_policies_all(UserName) ->
     list_user_policies_all(UserName, default_config()).
 
--spec(list_user_policies_all/2 :: (string(), aws_config()) -> {ok, proplist()} |  {error, any()}).
+-spec list_user_policies_all(string(), aws_config()) -> {ok, proplist()} |  {error, any()}.
 list_user_policies_all(UserName, #aws_config{} = Config) ->
     ItemPath = "/ListUserPoliciesResponse/ListUserPoliciesResult/PolicyNames/member",
     DataType = [{policy_name, "String"}],
     iam_query_all(Config, "ListUserPolicies", [{"UserName", UserName}], ItemPath, DataType).
-=======
--spec list_groups_for_user(string()) -> proplist().
-list_groups_for_user(UserName) ->
-    list_groups_for_user(UserName, default_config()).
-
--spec list_groups_for_user(string(), aws_config()) -> proplist().
-list_groups_for_user(UserName, Config)
-  when is_record(Config, aws_config) ->
-    case iam_query(Config, "ListGroupsForUser", [{"UserName", UserName}]) of
-        {ok, Doc} ->
-            Items = xmerl_xpath:string("/ListGroupsForUserResponse/ListGroupsForUserResult/Groups/member", Doc),
-            {ok, [extract_group_item(Item) || Item <- Items]};
-        {error, _} = Error -> Error
-    end.
-
--spec list_user_policies(string()) -> proplist().
-list_user_policies(UserName) ->
-    list_user_policies(UserName, default_config()).
-
--spec list_user_policies(string(), aws_config()) -> proplist().
-list_user_policies(UserName, Config)
-  when is_record(Config, aws_config) ->
-    case iam_query(Config, "ListUserPolicies", [{"UserName", UserName}]) of
-        {ok, Doc} ->
-            Items = xmerl_xpath:string("/ListUserPoliciesResponse/ListUserPoliciesResult/PolicyNames/member", Doc),
-            {ok, [[{policy_name, get_text(Item)}] || Item <- Items]};
-        {error, _} = Error -> Error
-    end.
-
--spec get_user_policy(string(), string()) -> proplist().
+
+-spec get_user_policy(string(), string()) -> {ok, proplist()} |  {error, any()}.
 get_user_policy(UserName, PolicyName) ->
     get_user_policy(UserName, PolicyName, default_config()).
 
--spec get_user_policy(string(), string(), aws_config()) -> proplist().
-get_user_policy(UserName, PolicyName, Config) 
-  when is_record(Config, aws_config) ->
-     case iam_query(Config, "GetUserPolicy", [{"UserName", UserName}, {"PolicyName", PolicyName}]) of
-        {ok, Doc} ->
-            Items = xmerl_xpath:string("/GetUserPolicyResponse/GetUserPolicyResult", Doc),
-            {ok, [[
-                   {policy_name, get_text("PolicyName", Item)},
-                   {user_name, get_text("UserName", Item)},
-                   {policy_document, get_text("PolicyDocument", Item)}] || Item <- Items]};
-        {error, _} = Error ->
-            Error
-    end.
->>>>>>> be805cf4
-
--spec(get_user_policy/2 :: (string(), string()) -> {ok, proplist()} |  {error, any()}).
-get_user_policy(UserName, PolicyName) ->
-    get_user_policy(UserName, PolicyName, default_config()).
-
-<<<<<<< HEAD
--spec(get_user_policy/3 :: (string(), string(), aws_config()) -> {ok, proplist()} |  {error, any()}).
+-spec get_user_policy(string(), string(), aws_config()) -> {ok, proplist()} |  {error, any()}.
 get_user_policy(UserName, PolicyName, #aws_config{} = Config) ->
     ItemPath = "/GetUserPolicyResponse/GetUserPolicyResult",
     Params = [{"UserName", UserName}, {"PolicyName", PolicyName}],
     iam_query(Config, "GetUserPolicy", Params, ItemPath, data_type("UserPolicyList")).
 
--spec(list_attached_user_policies/1 :: (string()) -> {ok, proplist()} | {ok, proplist(), string()} |  {error, any()}).
+-spec list_attached_user_policies(string()) -> {ok, proplist()} | {ok, proplist(), string()} |  {error, any()}.
 list_attached_user_policies(UserName) ->
     list_attached_user_policies(UserName, "/", default_config()).
 
--spec(list_attached_user_policies/2 :: (string(), string() | aws_config()) -> {ok, proplist()} | {ok, proplist(), string()} |  {error, any()}).
+-spec list_attached_user_policies(string(), string() | aws_config()) -> {ok, proplist()} | {ok, proplist(), string()} |  {error, any()}.
 list_attached_user_policies(UserName, #aws_config{} = Config) ->
     list_attached_user_policies(UserName, "/", Config);
 list_attached_user_policies(UserName, PathPrefix)
   when is_list(UserName), is_list(PathPrefix) ->
     list_attached_user_policies(UserName, PathPrefix, default_config()).
 
--spec(list_attached_user_policies/3 :: (string(), string(), aws_config()) -> {ok, proplist()} | {ok, proplist(), string()} |  {error, any()}).
+-spec list_attached_user_policies(string(), string(), aws_config()) -> {ok, proplist()} | {ok, proplist(), string()} |  {error, any()}.
 list_attached_user_policies(UserName, [], Config) ->
     list_attached_user_policies(UserName, "/", Config);
 list_attached_user_policies(UserName, PathPrefix, #aws_config{} = Config)
@@ -320,18 +245,18 @@
     Params = [{"UserName", UserName}, {"PathPrefix", PathPrefix}],
     iam_query(Config, "ListAttachedUserPolicies", Params, ItemPath, data_type("AttachedPolicy")).
 
--spec(list_attached_user_policies_all/1 :: (string()) -> {ok, proplist()} |  {error, any()}).
+-spec list_attached_user_policies_all(string()) -> {ok, proplist()} |  {error, any()}.
 list_attached_user_policies_all(UserName) ->
     list_attached_user_policies_all(UserName, "/", default_config()).
 
--spec(list_attached_user_policies_all/2 :: (string(), string() | aws_config()) -> {ok, proplist()} |  {error, any()}).
+-spec list_attached_user_policies_all(string(), string() | aws_config()) -> {ok, proplist()} |  {error, any()}.
 list_attached_user_policies_all(UserName, #aws_config{} = Config) ->
     list_attached_user_policies_all(UserName, "/", Config);
 list_attached_user_policies_all(UserName, PathPrefix)
   when is_list(UserName), is_list(PathPrefix) ->
     list_attached_user_policies_all(UserName, PathPrefix, default_config()).
 
--spec(list_attached_user_policies_all/3 :: (string(), string(), aws_config()) -> {ok, proplist()} |  {error, any()}).
+-spec list_attached_user_policies_all(string(), string(), aws_config()) -> {ok, proplist()} |  {error, any()}.
 list_attached_user_policies_all(UserName, [], Config) ->
     list_attached_user_policies_all(UserName, "/", Config);
 list_attached_user_policies_all(UserName, PathPrefix, #aws_config{} = Config)
@@ -340,40 +265,23 @@
     Params = [{"UserName", UserName}, {"PathPrefix", PathPrefix}],
     iam_query_all(Config, "ListAttachedUserPolicies", Params, ItemPath, data_type("AttachedPolicy")).
 
--spec(get_login_profile/1 :: (string()) -> {ok, proplist()} |  {error, any()}).
+-spec get_login_profile(string()) -> {ok, proplist()} |  {error, any()}.
 get_login_profile(UserName) ->
     get_login_profile(UserName, default_config()).
 
--spec(get_login_profile/2 :: (string(), aws_config()) -> {ok, proplist()} |  {error, any()}).
+-spec get_login_profile(string(), aws_config()) -> {ok, proplist()} |  {error, any()}.
 get_login_profile(UserName, #aws_config{} = Config) ->
     ItemPath = "/GetLoginProfileResponse/GetLoginProfileResult/LoginProfile",
     iam_query(Config, "GetLoginProfile", [{"UserName", UserName}], ItemPath, data_type("LoginProfile")).
-=======
--spec get_login_profile(string()) -> proplist().
-get_login_profile(UserName) ->
-    get_login_profile(UserName, default_config()).
-
--spec get_login_profile(string(), aws_config()) -> proplist().
-get_login_profile(UserName, Config)
-  when is_record(Config, aws_config) ->
-    case iam_query(Config, "GetLoginProfile", [{"UserName", UserName}]) of
-        {ok, Doc} ->
-            Items = xmerl_xpath:string("/GetLoginProfileResponse/GetLoginProfileResult/LoginProfile", Doc),
-            {ok, [[{user_name, get_text("UserName", Item)},
-                    {create_date, erlcloud_xml:get_time("CreateDate", Item)}] || Item <- Items]};
-        {error, _} = Error -> Error
-    end.
->>>>>>> be805cf4
 
 %
 % Groups API
 %
-<<<<<<< HEAD
--spec(get_group/1 :: (string()) -> {ok, proplist()} |  {error, any()}).
+-spec get_group(string()) -> {ok, proplist()} |  {error, any()}.
 get_group(GroupName) when is_list(GroupName)->
     get_group(GroupName, default_config()).
 
--spec(get_group/2 :: (string(), aws_config()) -> {ok, proplist()} |  {error, any()}).
+-spec get_group(string(), aws_config()) -> {ok, proplist()} |  {error, any()}.
 get_group(GroupName, Config) ->
     get_group_impl([{"GroupName", GroupName}], Config).
     
@@ -384,139 +292,94 @@
         {error, _} = Error -> Error
     end.
 
--spec(list_groups/0 :: () -> {ok, proplist()} | {ok, proplist(), string()} |  {error, any()}).
+-spec list_groups() -> {ok, proplist()} | {ok, proplist(), string()} |  {error, any()}.
 list_groups() -> list_groups([]).
--spec(list_groups/1 :: (string() | aws_config()) -> {ok, proplist()} | {ok, proplist(), string()} |  {error, any()}).
+-spec list_groups(string() | aws_config()) -> {ok, proplist()} | {ok, proplist(), string()} |  {error, any()}.
 list_groups(#aws_config{} = Config) ->
-=======
--spec list_groups() -> proplist().
-list_groups() -> list_groups([]).
--spec list_groups([string()] | aws_config()) -> proplist().
-list_groups(Config)
-  when is_record(Config, aws_config) ->
->>>>>>> be805cf4
     list_groups("/", Config);
 list_groups(PathPrefix) ->
     list_groups(PathPrefix, default_config()).
 
-<<<<<<< HEAD
--spec(list_groups/2 :: (string(), aws_config()) -> {ok, proplist()} | {ok, proplist(), string()} |  {error, any()}).
-=======
--spec list_groups([string()], aws_config()) -> proplist().
->>>>>>> be805cf4
+-spec list_groups(string(), aws_config()) -> {ok, proplist()} | {ok, proplist(), string()} |  {error, any()}.
 list_groups(PathPrefix, Config)
   when is_list(PathPrefix) ->
     ItemPath = "/ListGroupsResponse/ListGroupsResult/Groups/member",
     iam_query(Config, "ListGroups", [{"PathPrefix", PathPrefix}], ItemPath, data_type("Group")).
 
--spec(list_groups_all/0 :: () -> {ok, proplist()} |  {error, any()}).
+-spec list_groups_all() -> {ok, proplist()} |  {error, any()}.
 list_groups_all() -> list_groups_all([]).
--spec(list_groups_all/1 :: (string() | aws_config()) -> {ok, proplist()} |  {error, any()}).
+-spec list_groups_all(string() | aws_config()) -> {ok, proplist()} |  {error, any()}.
 list_groups_all(#aws_config{} = Config) ->
     list_groups_all("/", Config);
 list_groups_all(PathPrefix) ->
     list_groups_all(PathPrefix, default_config()).
 
--spec(list_groups_all/2 :: (string(), aws_config()) -> {ok, proplist()} |  {error, any()}).
+-spec list_groups_all(string(), aws_config()) -> {ok, proplist()} |  {error, any()}.
 list_groups_all(PathPrefix, Config)
   when is_list(PathPrefix) ->
     ItemPath = "/ListGroupsResponse/ListGroupsResult/Groups/member",
     iam_query_all(Config, "ListGroups", [{"PathPrefix", PathPrefix}], ItemPath, data_type("Group")).
 
-<<<<<<< HEAD
--spec(list_group_policies/1 :: (string()) -> {ok, proplist()} | {ok, proplist(), string()} |  {error, any()}).
+-spec list_group_policies(string()) -> {ok, proplist()} | {ok, proplist(), string()} |  {error, any()}.
 list_group_policies(GroupName) ->
     list_group_policies(GroupName, default_config()).
 
--spec(list_group_policies/2 :: (string(), aws_config()) -> {ok, proplist()} | {ok, proplist(), string()} |  {error, any()}).
+-spec list_group_policies(string(), aws_config()) -> {ok, proplist()} | {ok, proplist(), string()} |  {error, any()}.
 list_group_policies(GroupName, #aws_config{} = Config) ->
     ItemPath = "/ListGroupPoliciesResponse/ListGroupPoliciesResult/PolicyNames/member",
     DataTypeDef = [{policy_name, "String"}],
     iam_query(Config, "ListGroupPolicies", [{"GroupName", GroupName}], ItemPath, DataTypeDef).
 
--spec(list_group_policies_all/1 :: (string()) -> {ok, proplist()} |  {error, any()}).
+-spec list_group_policies_all(string()) -> {ok, proplist()} |  {error, any()}.
 list_group_policies_all(GroupName) ->
     list_group_policies_all(GroupName, default_config()).
 
--spec(list_group_policies_all/2 :: (string(), aws_config()) -> {ok, proplist()} |  {error, any()}).
+-spec list_group_policies_all(string(), aws_config()) -> {ok, proplist()} |  {error, any()}.
 list_group_policies_all(GroupName, #aws_config{} = Config) ->
     ItemPath = "/ListGroupPoliciesResponse/ListGroupPoliciesResult/PolicyNames/member",
     DataTypeDef = [{policy_name, "String"}],
     iam_query_all(Config, "ListGroupPolicies", [{"GroupName", GroupName}], ItemPath, DataTypeDef).
-=======
--spec list_group_policies(string()) -> proplist().
-list_group_policies(GroupName) ->
-    list_group_policies(GroupName, default_config()).
-
--spec list_group_policies(string(), aws_config()) -> proplist().
-list_group_policies(GroupName, Config)
-  when is_record(Config, aws_config) ->
-    case iam_query(Config, "ListGroupPolicies", [{"GroupName", GroupName}]) of
-        {ok, Doc} ->
-            Items = xmerl_xpath:string("/ListGroupPoliciesResponse/ListGroupPoliciesResult/PolicyNames/member", Doc),
-            {ok, [[{policy_name, get_text(Item)}] || Item <- Items]};
-        {error, _} = Error -> Error
-    end.
-
--spec get_group_policy(string(), string()) -> proplist().
+
+-spec get_group_policy(string(), string()) -> {ok, proplist()} |  {error, any()}.
 get_group_policy(GroupName, PolicyName) ->
     get_group_policy(GroupName, PolicyName, default_config()).
 
--spec get_group_policy(string(), string(), aws_config()) -> proplist().
-get_group_policy(GroupName, PolicyName, Config) 
-  when is_record(Config, aws_config) ->
-     case iam_query(Config, "GetGroupPolicy", [{"GroupName", GroupName}, {"PolicyName", PolicyName}]) of
-        {ok, Doc} ->
-            Items = xmerl_xpath:string("/GetGroupPolicyResponse/GetGroupPolicyResult", Doc),
-            {ok, [[
-                   {policy_name, get_text("PolicyName", Item)},
-                   {group_name, get_text("GroupName", Item)},
-                   {policy_document, get_text("PolicyDocument", Item)}] || Item <- Items]};
-        {error, _} = Error ->
-            Error
-    end.
->>>>>>> be805cf4
-
--spec(get_group_policy/2 :: (string(), string()) -> {ok, proplist()} |  {error, any()}).
-get_group_policy(GroupName, PolicyName) ->
-    get_group_policy(GroupName, PolicyName, default_config()).
-
--spec(get_group_policy/3 :: (string(), string(), aws_config()) -> {ok, proplist()} |  {error, any()}).
+-spec get_group_policy(string(), string(), aws_config()) -> {ok, proplist()} |  {error, any()}.
 get_group_policy(GroupName, PolicyName, #aws_config{} = Config) ->
     ItemPath = "/GetGroupPolicyResponse/GetGroupPolicyResult",
     Params = [{"GroupName", GroupName}, {"PolicyName", PolicyName}],
     iam_query(Config, "GetGroupPolicy", Params, ItemPath, data_type("GroupPolicyList")).
 
--spec(list_attached_group_policies/1 :: (string()) -> {ok, proplist()} | {ok, proplist(), string()} |  {error, any()}).
+-spec list_attached_group_policies(string()) -> {ok, proplist()} | {ok, proplist(), string()} |  {error, any()}.
 list_attached_group_policies(GroupName) ->
     list_attached_group_policies(GroupName, "/", default_config()).
 
--spec(list_attached_group_policies/2 :: (string(), string() | aws_config()) -> {ok, proplist()} | {ok, proplist(), string()} |  {error, any()}).
+-spec list_attached_group_policies(string(), string() | aws_config()) -> {ok, proplist()} | {ok, proplist(), string()} |  {error, any()}.
 list_attached_group_policies(GroupName, #aws_config{} = Config) ->
     list_attached_group_policies(GroupName, "/", Config);
 list_attached_group_policies(GroupName, PathPrefix)
   when is_list(GroupName), is_list(PathPrefix) ->
     list_attached_group_policies(GroupName, PathPrefix, default_config()).
 
--spec(list_attached_group_policies/3 :: (string(), string(), aws_config()) -> {ok, proplist()} | {ok, proplist(), string()} |  {error, any()}).
+-spec list_attached_group_policies(string(), string(), aws_config()) -> {ok, proplist()} | {ok, proplist(), string()} |  {error, any()}.
 list_attached_group_policies(GroupName, PathPrefix, #aws_config{} = Config)
   when is_list(GroupName), is_list(PathPrefix) ->
     ItemPath = "/ListAttachedGroupPoliciesResponse/ListAttachedGroupPoliciesResult/AttachedPolicies/member",
     Params = [{"GroupName", GroupName}, {"PathPrefix", PathPrefix}],
     iam_query(Config, "ListAttachedGroupPolicies", Params, ItemPath, data_type("AttachedPolicy")).
 
--spec(list_attached_group_policies_all/1 :: (string()) -> {ok, proplist()} |  {error, any()}).
+-spec list_attached_group_policies_all(string()) -> {ok, proplist()} |  {error, any()}.
 list_attached_group_policies_all(GroupName) ->
     list_attached_group_policies_all(GroupName, "/", default_config()).
 
--spec(list_attached_group_policies_all/2 :: (string(), string() | aws_config()) -> {ok, proplist()} |  {error, any()}).
+-spec list_attached_group_policies_all(string(), string() | aws_config()) -> {ok, proplist()} |  {error, any()}.
 list_attached_group_policies_all(GroupName, #aws_config{} = Config) ->
     list_attached_group_policies_all(GroupName, "/", Config);
 list_attached_group_policies_all(GroupName, PathPrefix)
   when is_list(GroupName), is_list(PathPrefix) ->
     list_attached_group_policies_all(GroupName, PathPrefix, default_config()).
 
--spec(list_attached_group_policies_all/3 :: (string(), string(), aws_config()) -> {ok, proplist()} |  {error, any()}).
+-spec list_attached_group_policies_all(string(), string(), aws_config()) -> {ok, proplist()} |  {error, any()}.
 list_attached_group_policies_all(GroupName, PathPrefix, #aws_config{} = Config)
   when is_list(GroupName), is_list(PathPrefix) ->
     ItemPath = "/ListAttachedGroupPoliciesResponse/ListAttachedGroupPoliciesResult/AttachedPolicies/member",
@@ -526,12 +389,11 @@
 %
 % Roles API
 %
-<<<<<<< HEAD
--spec(get_role/1 :: (string()) -> {ok, proplist()} |  {error, any()}).
+-spec get_role(string()) -> {ok, proplist()} |  {error, any()}.
 get_role(RoleName) when is_list(RoleName) ->
     get_role(RoleName, default_config()).
 
--spec(get_role/2 :: (string(), aws_config()) -> {ok, proplist()} |  {error, any()}).
+-spec get_role(string(), aws_config()) -> {ok, proplist()} |  {error, any()}.
 get_role(RoleName, Config) ->
     get_role_impl([{"RoleName", RoleName}], Config).
     
@@ -542,238 +404,191 @@
         {error, _} = Error -> Error
     end.
 
--spec(list_roles/0 :: () -> {ok, proplist()} | {ok, proplist(), string()} |  {error, any()}).
+-spec list_roles() -> {ok, proplist()} | {ok, proplist(), string()} |  {error, any()}.
 list_roles() -> list_roles([]).
--spec(list_roles/1 :: (string() | aws_config()) -> {ok, proplist()} | {ok, proplist(), string()} |  {error, any()}).
+-spec list_roles(string() | aws_config()) -> {ok, proplist()} | {ok, proplist(), string()} |  {error, any()}.
 list_roles(#aws_config{} = Config) ->
-=======
--spec list_roles() -> proplist().
-list_roles() -> list_roles([]).
--spec list_roles([string()] | aws_config()) -> proplist().
-list_roles(Config)
-  when is_record(Config, aws_config) ->
->>>>>>> be805cf4
     list_roles("/", Config);
 list_roles(PathPrefix) ->
     list_roles(PathPrefix, default_config()).
 
-<<<<<<< HEAD
--spec(list_roles/2 :: (string(), aws_config()) -> {ok, proplist()} | {ok, proplist(), string()} |  {error, any()}).
+-spec list_roles(string(), aws_config()) -> {ok, proplist()} | {ok, proplist(), string()} |  {error, any()}.
 list_roles(PathPrefix, #aws_config{} = Config)
-=======
--spec list_roles([string()], aws_config()) -> proplist().
-list_roles(PathPrefix, Config)
->>>>>>> be805cf4
   when is_list(PathPrefix) ->
     ItemPath = "/ListRolesResponse/ListRolesResult/Roles/member",
     iam_query(Config, "ListRoles", [{"PathPrefix", PathPrefix}], ItemPath, data_type("Role")).
 
--spec(list_roles_all/0 :: () -> {ok, proplist()} |  {error, any()}).
+-spec list_roles_all() -> {ok, proplist()} |  {error, any()}.
 list_roles_all() -> list_roles([]).
--spec(list_roles_all/1 :: (string() | aws_config()) -> {ok, proplist()} |  {error, any()}).
+-spec list_roles_all(string() | aws_config()) -> {ok, proplist()} |  {error, any()}.
 list_roles_all(#aws_config{} = Config) ->
     list_roles_all("/", Config);
 list_roles_all(PathPrefix) ->
     list_roles_all(PathPrefix, default_config()).
 
--spec(list_roles_all/2 :: (string(), aws_config()) -> {ok, proplist()} |  {error, any()}).
+-spec list_roles_all(string(), aws_config()) -> {ok, proplist()} |  {error, any()}.
 list_roles_all(PathPrefix, #aws_config{} = Config)
   when is_list(PathPrefix) ->
     ItemPath = "/ListRolesResponse/ListRolesResult/Roles/member",
     iam_query_all(Config, "ListRoles", [{"PathPrefix", PathPrefix}], ItemPath, data_type("Role")).
 
-<<<<<<< HEAD
--spec(list_role_policies/1 :: (string()) -> {ok, proplist()} | {ok, proplist(), string()} |  {error, any()}).
+-spec list_role_policies(string()) -> {ok, proplist()} | {ok, proplist(), string()} |  {error, any()}.
 list_role_policies(RoleName) ->
     list_role_policies(RoleName, default_config()).
 
--spec(list_role_policies/2 :: (string(), aws_config()) -> {ok, proplist()} | {ok, proplist(), string()} |  {error, any()}).
+-spec list_role_policies(string(), aws_config()) -> {ok, proplist()} | {ok, proplist(), string()} |  {error, any()}.
 list_role_policies(RoleName, #aws_config{} = Config) ->
     ItemPath = "/ListRolePoliciesResponse/ListRolePoliciesResult/PolicyNames/member",
     DataTypeDef = [{policy_name, "String"}],
     iam_query(Config, "ListRolePolicies", [{"RoleName", RoleName}], ItemPath, DataTypeDef).
 
--spec(list_role_policies_all/1 :: (string()) -> {ok, proplist()} |  {error, any()}).
+-spec list_role_policies_all(string()) -> {ok, proplist()} |  {error, any()}.
 list_role_policies_all(RoleName) ->
     list_role_policies_all(RoleName, default_config()).
 
--spec(list_role_policies_all/2 :: (string(), aws_config()) -> {ok, proplist()} |  {error, any()}).
+-spec list_role_policies_all(string(), aws_config()) -> {ok, proplist()} |  {error, any()}.
 list_role_policies_all(RoleName, #aws_config{} = Config) ->
     ItemPath = "/ListRolePoliciesResponse/ListRolePoliciesResult/PolicyNames/member",
     DataTypeDef = [{policy_name, "String"}],
     iam_query_all(Config, "ListRolePolicies", [{"RoleName", RoleName}], ItemPath, DataTypeDef).
 
--spec(get_role_policy/2 :: (string(), string()) -> {ok, proplist()} |  {error, any()}).
+-spec get_role_policy(string(), string()) -> {ok, proplist()} |  {error, any()}.
 get_role_policy(RoleName, PolicyName) ->
     get_role_policy(RoleName, PolicyName, default_config()).
 
--spec(get_role_policy/3 :: (string(), string(), aws_config()) -> {ok, proplist()} |  {error, any()}).
+-spec get_role_policy(string(), string(), aws_config()) -> {ok, proplist()} |  {error, any()}.
 get_role_policy(RoleName, PolicyName, #aws_config{} = Config) ->
     ItemPath = "/GetRolePolicyResponse/GetRolePolicyResult",
     Params = [{"RoleName", RoleName}, {"PolicyName", PolicyName}],
     iam_query(Config, "GetRolePolicy", Params, ItemPath, data_type("RolePolicyList")).
 
--spec(list_attached_role_policies/1 :: (string()) -> {ok, proplist()} | {ok, proplist(), string()} |  {error, any()}).
+-spec list_attached_role_policies(string()) -> {ok, proplist()} | {ok, proplist(), string()} |  {error, any()}.
 list_attached_role_policies(RoleName) ->
     list_attached_role_policies(RoleName, "/", default_config()).
 
--spec(list_attached_role_policies/2 :: (string(), string() | aws_config()) -> {ok, proplist()} | {ok, proplist(), string()} |  {error, any()}).
+-spec list_attached_role_policies(string(), string() | aws_config()) -> {ok, proplist()} | {ok, proplist(), string()} |  {error, any()}.
 list_attached_role_policies(RoleName, #aws_config{} = Config) ->
     list_attached_role_policies(RoleName, "/", Config);
 list_attached_role_policies(RoleName, PathPrefix)
   when is_list(RoleName), is_list(PathPrefix) ->
     list_attached_role_policies(RoleName, PathPrefix, default_config()).
 
--spec(list_attached_role_policies/3 :: (string(), string(), aws_config()) -> {ok, proplist()} | {ok, proplist(), string()} |  {error, any()}).
+-spec list_attached_role_policies(string(), string(), aws_config()) -> {ok, proplist()} | {ok, proplist(), string()} |  {error, any()}.
 list_attached_role_policies(RoleName, PathPrefix, #aws_config{} = Config)
   when is_list(RoleName), is_list(PathPrefix) ->
     ItemPath = "/ListAttachedRolePoliciesResponse/ListAttachedRolePoliciesResult/AttachedPolicies/member",
     Params = [{"RoleName", RoleName}, {"PathPrefix", PathPrefix}],
     iam_query(Config, "ListAttachedRolePolicies", Params, ItemPath, data_type("AttachedPolicy")).
 
--spec(list_attached_role_policies_all/1 :: (string()) -> {ok, proplist()} |  {error, any()}).
+-spec list_attached_role_policies_all(string()) -> {ok, proplist()} |  {error, any()}.
 list_attached_role_policies_all(RoleName) ->
     list_attached_role_policies_all(RoleName, "/", default_config()).
 
--spec(list_attached_role_policies_all/2 :: (string(), string() | aws_config()) -> {ok, proplist()} |  {error, any()}).
+-spec list_attached_role_policies_all(string(), string() | aws_config()) -> {ok, proplist()} |  {error, any()}.
 list_attached_role_policies_all(RoleName, #aws_config{} = Config) ->
     list_attached_role_policies_all(RoleName, "/", Config);
 list_attached_role_policies_all(RoleName, PathPrefix)
   when is_list(RoleName), is_list(PathPrefix) ->
     list_attached_role_policies_all(RoleName, PathPrefix, default_config()).
 
--spec(list_attached_role_policies_all/3 :: (string(), string(), aws_config()) -> {ok, proplist()} |  {error, any()}).
+-spec list_attached_role_policies_all(string(), string(), aws_config()) -> {ok, proplist()} |  {error, any()}.
 list_attached_role_policies_all(RoleName, PathPrefix, #aws_config{} = Config)
   when is_list(RoleName), is_list(PathPrefix) ->
     ItemPath = "/ListAttachedRolePoliciesResponse/ListAttachedRolePoliciesResult/AttachedPolicies/member",
     Params = [{"RoleName", RoleName}, {"PathPrefix", PathPrefix}],
     iam_query_all(Config, "ListAttachedRolePolicies", Params, ItemPath, data_type("AttachedPolicy")).
-=======
--spec list_role_policies(string()) -> proplist().
-list_role_policies(RoleName) ->
-    list_role_policies(RoleName, default_config()).
-
--spec list_role_policies([string()], aws_config()) -> proplist().
-list_role_policies(RoleName, Config)
-  when is_record(Config, aws_config) ->
-    case iam_query(Config, "ListRolePolicies", [{"RoleName", RoleName}]) of
-        {ok, Doc} ->
-            Items = xmerl_xpath:string("/ListRolePoliciesResponse/ListRolePoliciesResult/PolicyNames/member", Doc),
-            {ok, [[{policy_name, get_text(Item)}] || Item <- Items]};
-        {error, _} = Error ->
-            Error
-    end.
-
--spec get_role_policy(string(), string()) -> proplist().
-get_role_policy(RoleName, PolicyName) ->
-    get_role_policy(RoleName, PolicyName, default_config()).
-
--spec get_role_policy(string(), string(), aws_config()) -> proplist().
-get_role_policy(RoleName, PolicyName, Config) 
-  when is_record(Config, aws_config) ->
-     case iam_query(Config, "GetRolePolicy", [{"RoleName", RoleName}, {"PolicyName", PolicyName}]) of
-        {ok, Doc} ->
-            Items = xmerl_xpath:string("/GetRolePolicyResponse/GetRolePolicyResult", Doc),
-            {ok, [[
-                   {policy_name, get_text("PolicyName", Item)},
-                   {role_name, get_text("RoleName", Item)},
-                   {policy_document, get_text("PolicyDocument", Item)}] || Item <- Items]};
-        {error, _} = Error ->
-            Error
-    end.
->>>>>>> be805cf4
 
 %
 % Policies API
 %
--spec(list_policies/0 :: () -> {ok, proplist()} | {ok, proplist(), string()} |  {error, any()}).
+-spec list_policies() -> {ok, proplist()} | {ok, proplist(), string()} |  {error, any()}.
 list_policies() ->
     list_policies("/").
--spec(list_policies/1 :: (string() | aws_config()) -> {ok, proplist()} | {ok, proplist(), string()} |  {error, any()}).
+-spec list_policies(string() | aws_config()) -> {ok, proplist()} | {ok, proplist(), string()} |  {error, any()}.
 list_policies(#aws_config{} = Config) ->
     list_policies("/", Config);
 list_policies(PathPrefix) ->
     list_policies(PathPrefix, default_config()).
 
--spec(list_policies/2 :: (string(), aws_config()) -> {ok, proplist()} | {ok, proplist(), string()} |  {error, any()}).
+-spec list_policies(string(), aws_config()) -> {ok, proplist()} | {ok, proplist(), string()} |  {error, any()}.
 list_policies(PathPrefix, #aws_config{} = Config) ->
     list_policies(PathPrefix, [], Config).
 
--spec(list_policies/3 :: (string(), list(), aws_config()) -> {ok, proplist()} | {ok, proplist(), string()} |  {error, any()}).
+-spec list_policies(string(), list(), aws_config()) -> {ok, proplist()} | {ok, proplist(), string()} |  {error, any()}.
 list_policies(PathPrefix, ReqParams, #aws_config{} = Config)
         when is_list(PathPrefix), is_list(ReqParams) ->
     ItemPath = "/ListPoliciesResponse/ListPoliciesResult/Policies/member",
     iam_query(Config, "ListPolicies", [{"PathPrefix", PathPrefix} | ReqParams], ItemPath, data_type("Policy")).
 
--spec(list_policies_all/0 :: () -> {ok, proplist()} |  {error, any()}).
+-spec list_policies_all() -> {ok, proplist()} |  {error, any()}.
 list_policies_all() ->
     list_policies_all("/").
--spec(list_policies_all/1 :: (string() | aws_config()) -> {ok, proplist()} |  {error, any()}).
+-spec list_policies_all(string() | aws_config()) -> {ok, proplist()} |  {error, any()}.
 list_policies_all(#aws_config{} = Config) ->
     list_policies_all("/", Config);
 list_policies_all(PathPrefix) ->
     list_policies_all(PathPrefix, default_config()).
 
--spec(list_policies_all/2 :: (string(), aws_config()) -> {ok, proplist()} |  {error, any()}).
+-spec list_policies_all(string(), aws_config()) -> {ok, proplist()} |  {error, any()}.
 list_policies_all(PathPrefix, #aws_config{} = Config) ->
     list_policies_all(PathPrefix, [], Config).
 
--spec(list_policies_all/3 :: (string(), list(), aws_config()) -> {ok, proplist()} |  {error, any()}).
+-spec list_policies_all(string(), list(), aws_config()) -> {ok, proplist()} |  {error, any()}.
 list_policies_all(PathPrefix, ReqParams, #aws_config{} = Config)
         when is_list(PathPrefix), is_list(ReqParams) ->
     ItemPath = "/ListPoliciesResponse/ListPoliciesResult/Policies/member",
     iam_query_all(Config, "ListPolicies", [{"PathPrefix", PathPrefix} | ReqParams], ItemPath, data_type("Policy")).
 
--spec(list_entities_for_policy/1 :: (string()) -> {ok, proplist()} | {ok, proplist(), string()} |  {error, any()}).
+-spec list_entities_for_policy(string()) -> {ok, proplist()} | {ok, proplist(), string()} |  {error, any()}.
 list_entities_for_policy(PolicyArn) ->
   list_entities_for_policy(PolicyArn, default_config()).
 
--spec(list_entities_for_policy/2 :: (string(), aws_config()) -> {ok, proplist()} | {ok, proplist(), string()} |  {error, any()}).
+-spec list_entities_for_policy(string(), aws_config()) -> {ok, proplist()} | {ok, proplist(), string()} |  {error, any()}.
 list_entities_for_policy(PolicyArn, #aws_config{} = Config) ->
   list_entities_for_policy(PolicyArn, "/", Config).
 
--spec(list_entities_for_policy/3 :: (string(), string(), aws_config()) -> {ok, proplist()} | {ok, proplist(), string()} |  {error, any()}).
+-spec list_entities_for_policy(string(), string(), aws_config()) -> {ok, proplist()} | {ok, proplist(), string()} |  {error, any()}.
 list_entities_for_policy(PolicyArn, PathPrefix, #aws_config{} = Config) ->
   list_entities_for_policy(PolicyArn, PathPrefix, [], Config).
 
--spec(list_entities_for_policy/4 :: (string(), string(), list(), aws_config()) -> {ok, proplist()} | {ok, proplist(), string()} |  {error, any()}).
+-spec list_entities_for_policy(string(), string(), list(), aws_config()) -> {ok, proplist()} | {ok, proplist(), string()} |  {error, any()}.
 list_entities_for_policy(PolicyArn, PathPrefix, ReqParams, #aws_config{} = Config)
         when is_list(PathPrefix), is_list(PolicyArn), is_list(ReqParams) ->
     ItemPath = "/ListEntitiesForPolicyResponse/ListEntitiesForPolicyResult",
     Params = [{"PathPrefix", PathPrefix} , {"PolicyArn", PolicyArn} | ReqParams],
     iam_query(Config, "ListEntitiesForPolicy", Params, ItemPath, data_type("EntitiesPolicyList")).
 
--spec(list_entities_for_policy_all/1 :: (string()) -> {ok, proplist()} |  {error, any()}).
+-spec list_entities_for_policy_all(string()) -> {ok, proplist()} |  {error, any()}.
 list_entities_for_policy_all(PolicyArn) ->
   list_entities_for_policy_all(PolicyArn, default_config()).
 
--spec(list_entities_for_policy_all/2 :: (string(), aws_config()) -> {ok, proplist()} |  {error, any()}).
+-spec list_entities_for_policy_all(string(), aws_config()) -> {ok, proplist()} |  {error, any()}.
 list_entities_for_policy_all(PolicyArn, #aws_config{} = Config) ->
   list_entities_for_policy_all(PolicyArn, "/", Config).
 
--spec(list_entities_for_policy_all/3 :: (string(), string(), aws_config()) -> {ok, proplist()} |  {error, any()}).
+-spec list_entities_for_policy_all(string(), string(), aws_config()) -> {ok, proplist()} |  {error, any()}.
 list_entities_for_policy_all(PolicyArn, PathPrefix, #aws_config{} = Config) ->
   list_entities_for_policy_all(PolicyArn, PathPrefix, [], Config).
 
--spec(list_entities_for_policy_all/4 :: (string(), string(), list(), aws_config()) -> {ok, proplist()} |  {error, any()}).
+-spec list_entities_for_policy_all(string(), string(), list(), aws_config()) -> {ok, proplist()} |  {error, any()}.
 list_entities_for_policy_all(PolicyArn, PathPrefix, ReqParams, #aws_config{} = Config)
         when is_list(PathPrefix), is_list(PolicyArn), is_list(ReqParams) ->
     ItemPath = "/ListEntitiesForPolicyResponse/ListEntitiesForPolicyResult",
     Params = [{"PathPrefix", PathPrefix} , {"PolicyArn", PolicyArn} | ReqParams],
     iam_query_all(Config, "ListEntitiesForPolicy", Params, ItemPath, data_type("EntitiesPolicyList")).
 
--spec(get_policy/1 :: (string()) -> {ok, proplist()} |  {error, any()}).
+-spec get_policy(string()) -> {ok, proplist()} |  {error, any()}.
 get_policy(PolicyArn) -> get_policy(PolicyArn, default_config()).
--spec(get_policy/2 :: (string(), aws_config()) -> {ok, proplist()} |  {error, any()}).
+-spec get_policy(string(), aws_config()) -> {ok, proplist()} |  {error, any()}.
 get_policy(PolicyArn, #aws_config{} = Config)
   when is_list(PolicyArn) ->
     ItemPath = "/GetPolicyResponse/GetPolicyResult/Policy",
     iam_query(Config, "GetPolicy", [{"PolicyArn", PolicyArn}], ItemPath, data_type("Policy")).
 
--spec(get_policy_version/2 :: (string(), string()) -> {ok, proplist()} |  {error, any()}).
+-spec get_policy_version(string(), string()) -> {ok, proplist()} |  {error, any()}.
 get_policy_version(PolicyArn, VersionId) ->
     get_policy_version(PolicyArn, VersionId, default_config()).
--spec(get_policy_version/3 :: (string(), string(), aws_config()) -> {ok, proplist()} |  {error, any()}).
+-spec get_policy_version(string(), string(), aws_config()) -> {ok, proplist()} |  {error, any()}.
 get_policy_version(PolicyArn, VersionId, #aws_config{} = Config)
   when is_list(PolicyArn), is_list(VersionId) ->
     ItemPath = "/GetPolicyVersionResponse/GetPolicyVersionResult/PolicyVersion",
@@ -782,70 +597,45 @@
 %
 % InstanceProfile
 %
-<<<<<<< HEAD
--spec(list_instance_profiles/0 :: () -> {ok, proplist()} | {ok, proplist(), string()} |  {error, any()}).
+-spec list_instance_profiles() -> {ok, proplist()} | {ok, proplist(), string()} |  {error, any()}.
 list_instance_profiles() ->
     list_instance_profiles(default_config()).
 
--spec(list_instance_profiles/1 :: (string() | aws_config()) -> {ok, proplist()} | {ok, proplist(), string()} |  {error, any()}).
+-spec list_instance_profiles(string() | aws_config()) -> {ok, proplist()} | {ok, proplist(), string()} |  {error, any()}.
 list_instance_profiles(#aws_config{} = Config) ->
-=======
--spec list_instance_profiles(string() | aws_config()) -> proplist().
-list_instance_profiles(Config) 
-  when is_record(Config, aws_config) ->
->>>>>>> be805cf4
     list_instance_profiles("/", Config);
 
 list_instance_profiles(PathPrefix) ->
     list_instance_profiles(PathPrefix, default_config()).
 
-<<<<<<< HEAD
--spec(list_instance_profiles/2 :: (string(), aws_config()) -> {ok, proplist()} | {ok, proplist(), string()} |  {error, any()}).
+-spec list_instance_profiles(string(), aws_config()) -> {ok, proplist()} | {ok, proplist(), string()} |  {error, any()}.
 list_instance_profiles(PathPrefix, #aws_config{} = Config) ->
     ItemPath = "/ListInstanceProfilesResponse/ListInstanceProfilesResult/InstanceProfiles/member",
     Params = [{"PathPrefix", PathPrefix}],
     iam_query(Config, "ListInstanceProfiles", Params, ItemPath, data_type("InstanceProfile")).
 
--spec(list_instance_profiles_all/0 :: () -> {ok, proplist()} |  {error, any()}).
+-spec list_instance_profiles_all() -> {ok, proplist()} |  {error, any()}.
 list_instance_profiles_all() ->
     list_instance_profiles_all(default_config()).
 
--spec(list_instance_profiles_all/1 :: (string() | aws_config()) -> {ok, proplist()} |  {error, any()}).
+-spec list_instance_profiles_all(string() | aws_config()) -> {ok, proplist()} |  {error, any()}.
 list_instance_profiles_all(#aws_config{} = Config) ->
     list_instance_profiles_all("/", Config);
 
 list_instance_profiles_all(PathPrefix) ->
     list_instance_profiles_all(PathPrefix, default_config()).
 
--spec(list_instance_profiles_all/2 :: (string(), aws_config()) -> {ok, proplist()} |  {error, any()}).
+-spec list_instance_profiles_all(string(), aws_config()) -> {ok, proplist()} |  {error, any()}.
 list_instance_profiles_all(PathPrefix, #aws_config{} = Config) ->
     ItemPath = "/ListInstanceProfilesResponse/ListInstanceProfilesResult/InstanceProfiles/member",
     Params = [{"PathPrefix", PathPrefix}],
     iam_query_all(Config, "ListInstanceProfiles", Params, ItemPath, data_type("InstanceProfile")).
 
--spec(get_instance_profile/1 :: (string()) -> {ok, proplist()} |  {error, any()}).
+-spec get_instance_profile(string()) -> {ok, proplist()} |  {error, any()}.
 get_instance_profile(ProfileName) ->
     get_instance_profile(ProfileName, default_config()).
-=======
--spec list_instance_profiles(string(), aws_config()) -> proplist().
-list_instance_profiles(PathPrefix, Config)
-  when is_record(Config, aws_config) ->
-    case iam_query(Config, "ListInstanceProfiles", [{"PathPrefix", PathPrefix}]) of
-        {ok, Doc} ->
-            Items = xmerl_xpath:string("/ListInstanceProfilesResponse/ListInstanceProfilesResult/InstanceProfiles/member", Doc),
-            {ok, [[
-                    {instance_profile_id, get_text("InstanceProfileId", Item)},
-                    {roles, [extract_role_item(X)|| X <- xmerl_xpath:string("Roles/member", Item)]},
-                    {instance_profile_name, get_text("InstanceProfileName", Item)},
-                    {path, get_text("Path", Item)},
-                    {arn, get_text("Arn", Item)},
-                    {create_date, erlcloud_xml:get_time("CreateDate", Item)}] || Item <- Items]};
-        {error, _} = Error ->
-            Error
-    end.
->>>>>>> be805cf4
-
--spec(get_instance_profile/2 :: (string(), aws_config()) -> {ok, proplist()} |  {error, any()}).
+
+-spec get_instance_profile(string(), aws_config()) -> {ok, proplist()} |  {error, any()}.
 get_instance_profile(ProfileName, #aws_config{} = Config) ->
     ItemPath = "/GetInstanceProfileResponse/GetInstanceProfileResult/InstanceProfile",
     Params = [{"InstanceProfileName", ProfileName}],
@@ -854,12 +644,11 @@
 %
 % Account APIs
 %
-<<<<<<< HEAD
--spec(get_account_authorization_details/0 :: () -> {ok, proplist()} |  {error, any()}).
+-spec get_account_authorization_details() -> {ok, proplist()} |  {error, any()}.
 get_account_authorization_details() ->
     get_account_authorization_details(default_config()).
   
--spec(get_account_authorization_details/1 :: (aws_config()) -> {ok, proplist()} |  {error, any()}).
+-spec get_account_authorization_details(aws_config()) -> {ok, proplist()} |  {error, any()}.
 get_account_authorization_details(#aws_config{} = Config) ->
     ItemPath = "/GetAccountAuthorizationDetailsResponse/GetAccountAuthorizationDetailsResult",
     DataTypeDef = data_type("AccountAuthorizationDetails"),
@@ -869,30 +658,11 @@
         {error, _} = Error -> Error
     end.
 
--spec(get_account_summary/0 :: () -> {ok, proplist()} |  {error, any()}).
+-spec get_account_summary() -> {ok, proplist()} |  {error, any()}.
 get_account_summary() ->
     get_account_summary(default_config()).
-=======
--spec get_account_password_policy() -> proplist().
-get_account_password_policy() ->
-    get_account_password_policy(default_config()).
-
--spec get_account_password_policy(aws_config()) -> proplist().
-get_account_password_policy(Config)
-  when is_record(Config, aws_config) ->
-    case iam_query(Config, "GetRolePolicy", []) of
-        {ok, Doc} ->
-            Items = xmerl_xpath:string("/GetAccountPasswordPolicyResponse/GetAccountPasswordPolicyResult/PasswordPolicy", Doc),
-            {ok, [[
-                   {min_pwd_length, get_text("MinimumPasswordLength", Item)},
-                   {require_upper_case, get_bool("RequireUppercaseCharacters", Item)},
-                   {require_lower_case, get_bool("RequireLowercaseCharacters", Item)},
-                   {require_numbers, get_bool("RequireNumbers", Item)},
-                   {require_symbols, get_bool("RequireSymbols", Item)},
-                   {allow_pwd_change, get_bool("AllowUsersToChangePassword", Item)}] || Item <- Items]};
->>>>>>> be805cf4
-
--spec(get_account_summary/1 :: (aws_config()) -> {ok, proplist()} |  {error, any()}).
+
+-spec get_account_summary(aws_config()) -> {ok, proplist()} |  {error, any()}.
 get_account_summary(#aws_config{} = Config) ->
     case iam_query(Config, "GetAccountSummary", []) of
         {ok, Doc} ->
@@ -902,33 +672,33 @@
             Error
     end.
 
--spec(get_account_password_policy/0 :: () -> {ok, proplist()} |  {error, any()}).
+-spec get_account_password_policy() -> {ok, proplist()} |  {error, any()}.
 get_account_password_policy() ->
     get_account_password_policy(default_config()).
 
--spec(get_account_password_policy/1 :: (aws_config()) -> {ok, proplist()} |  {error, any()}).
+-spec get_account_password_policy(aws_config()) -> {ok, proplist()} |  {error, any()}.
 get_account_password_policy(#aws_config{} = Config) ->
     ItemPath = "/GetAccountPasswordPolicyResponse/GetAccountPasswordPolicyResult/PasswordPolicy",
     DataTypeDef = data_type("PasswordPolicy"),
     iam_query(Config, "GetAccountPasswordPolicy", [], ItemPath, DataTypeDef).
 
 
--spec(generate_credential_report/0 :: () -> {ok, proplist()} |  {error, any()}).
+-spec generate_credential_report() -> {ok, proplist()} |  {error, any()}.
 generate_credential_report() ->
     generate_credential_report(default_config()).
 
--spec(generate_credential_report/1 :: (aws_config()) -> {ok, proplist()} |  {error, any()}).
+-spec generate_credential_report(aws_config()) -> {ok, proplist()} |  {error, any()}.
 generate_credential_report(Config) ->
     ItemPath = "/GenerateCredentialReportResponse/GenerateCredentialReportResult",
     DataTypeDef = [{"State", state, "String"},
                    {"Description", description, "String"}],
     iam_query(Config, "GenerateCredentialReport", [], ItemPath, DataTypeDef).
 
--spec(get_credential_report/0 :: () -> {ok, proplist()} |  {error, any()}).
+-spec get_credential_report() -> {ok, proplist()} |  {error, any()}.
 get_credential_report() ->
     get_credential_report(default_config()).
 
--spec(get_credential_report/1 :: (aws_config()) -> {ok, proplist()} |  {error, any()}).
+-spec get_credential_report(aws_config()) -> {ok, proplist()} |  {error, any()}.
 get_credential_report(Config) ->
     ItemPath = "/GetCredentialReportResponse/GetCredentialReportResult",
     DataTypeDef = [{"GeneratedTime", generated_time, "DateTime"},
