--- conflicted
+++ resolved
@@ -1,13 +1,9 @@
 %% Amazon Simple Storage Service (S3)
 
 -module(erlcloud_s3).
-<<<<<<< HEAD
-
--export([new/2, new/3, new/4, configure/2, configure/3, configure/4,
-=======
--export([new/2, new/3, new/4, new/5,
+
+-export([new/2, new/3, new/4,
          configure/2, configure/3, configure/4, configure/5,
->>>>>>> dfe410b5
          create_bucket/1, create_bucket/2, create_bucket/3, create_bucket/4,
          delete_bucket/1, delete_bucket/2,
          get_bucket_attribute/2, get_bucket_attribute/3,
