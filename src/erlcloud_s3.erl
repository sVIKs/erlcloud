--- conflicted
+++ resolved
@@ -39,7 +39,6 @@
          get_bucket_and_key/1
         ]).
 
-<<<<<<< HEAD
 -ifdef(TEST).
 -export([encode_lifecycle/1]).
 -export([get_bucket_notification/1]).
@@ -47,12 +46,8 @@
 -export([create_notification_param_xml/2]).
 -endif.
 
--include_lib("erlcloud/include/erlcloud.hrl").
--include_lib("erlcloud/include/erlcloud_aws.hrl").
-=======
 -include("erlcloud.hrl").
 -include("erlcloud_aws.hrl").
->>>>>>> be805cf4
 -include_lib("xmerl/include/xmerl.hrl").
 
 %%% Note that get_bucket_and_key/1 may be used to obtain the Bucket and Key to pass to various
