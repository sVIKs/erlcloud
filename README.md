# erlcloud: AWS APIs library for Erlang #

[![Build Status](https://secure.travis-ci.org/alertlogic/erlcloud.png?branch=master)](http://travis-ci.org/alertlogic/erlcloud)

This library is not developed or maintained by AWS thus lots of functionality is still missing comparing to [aws-cli](https://aws.amazon.com/cli/) or [boto](https://github.com/boto/boto).
Required functionality is being added upon request.

Service APIs implemented:
- Amazon Elastic Compute Cloud (EC2)
- Amazon Simple Storage Service (S3)
- Amazon Simple Queue Service (SQS)
<<<<<<< HEAD
- Amazon SimpleDB
- Amazon Mechanical Turk
- Amazon CloudWatch (MON)
- Amazon DynamoDB (ddb2)
- Amazon Key Management Service (KMS)
- Amazon DirectConnect
=======
- Amazon DynamoDB & DDB streams (ddb2)
- Amazon Autoscalling(as)
- Amazon CloudTrail (CT)
- Cloud Formation (CFN)
- ElasticLoadBalancing (ELB)
- Identity and Access Management (IAM)
- Kinesis
- CloudWatch
- MechanicalTurk
- Simple DB (SDB)
- Relational Data Service (RDS)
- Simple Email Service (SES)
- Short Token Service (STS)
- Simple Notification Service (SNS)
- Web Application Firewall (WAF)
- and more to come

Majority of API functions have been implemented.
Not all functions have been thoroughly tested, so exercise care when integrating this library into production code.
Please send issues and patches.

The libraries can be used two ways:
- either you can specify configuration parameters in the process dictionary. Useful for simple tasks
- you can create a configuration object and pass that to each request as the final parameter. Useful for Cross AWS Account access
>>>>>>> b7dca030

## Roadmap ##

Below is the proposed library roadmap update along with regular features and fixes.

- 0.13.10
 * Existing code

<<<<<<< HEAD
```
git clone https://github.com/alertlogic/erlcloud.git
cd erlcloud
wget http://cloud.github.com/downloads/basho/rebar/rebar && chmod u+x rebar
```
=======
- 2.0.X
 * Going further we would like to merge in [Alert Logic](https://github.com/alertlogic/erlcloud/tree/v1.2.3) fork into upstream.
 This is a major version bump which contains lots of new features and functionality.
 Unfortunately, it also contains quite a number of low level APIs incompatibilities since the fork diverged for a long while.
 Making it backward compatible does not seem feasible and valuable at the moment.
 * No APIs have been removed and it's on branched of 0.13.10 at the moment. Any minor version delta added during notice time will be compensated before the merge.
 * intentionally jumping to 2.0.X as AL fork has v1.0.X
>>>>>>> b7dca030

- 2.1.X
 * fix dialyzer findings and make it mandatory for the library
 * make full support of Mix/HEX

- 2.2.X
  * Further deprecation of legacy functionality
  * remove R14/R15 support.
  * Only SigV4 signing and generalised in one module. Keep SigV2 in SBD section only
  * TBD: no more `erlang:error()` use and use of regular tuples as error API.

### Major API compatability changes between 0.13.X and 2.0.x
 - ELB APIs
 - ... list to be filled shortly

## Getting started ##
You need to clone the repository and download rebar/rebar3 (if it's not already available in your path).
```
git clone https://github.com/erlcloud/erlcloud.git
cd erlcloud
wget https://s3.amazonaws.com/rebar3/rebar3
chmod a+x rebar3
```
To compile and run erlcloud
```
make
make run
```

If you're using erlcloud in your application, add it as a dependency in your application's configuration file.
To use erlcloud in the shell, you can start it by calling:

```
application:ensure_all_started(erlcloud).
```
### Using Temporary Security Credentials

The access to AWS resource might be managed through [third-party identity provider](http://docs.aws.amazon.com/IAM/latest/UserGuide/id_roles_create_for-idp.html).
The access is managed using [temporary security credentials](http://docs.aws.amazon.com/IAM/latest/UserGuide/id_credentials_temp_use-resources.html).

You can provide your amazon credentials in environmental variables

```
export AWS_ACCESS_KEY_ID=<Your AWS Access Key>
export AWS_SECRET_ACCESS_KEY=<Your AWS Secret Access Key>
export AWS_SECURITY_TOKEN=<Your AWS Security Token>
```
If you did not provide your amazon credentials in the environmental variables, then you need to provide configuration read from your profile:
```
{ok, Conf} = erlcloud_aws:profile().
erlcloud_s3:list_buckets(Conf).
```
### Using Access Key ###
You can provide your amazon credentials in environmental variables.
```
export AWS_ACCESS_KEY_ID=<Your AWS Access Key>
export AWS_SECRET_ACCESS_KEY=<Your AWS Secret Access Key>
```
If you did not provide your amazon credentials in the environmental variables, then you need to provide the per-process configuration:
```
erlcloud_ec2:configure(AccessKeyId, SecretAccessKey [, Hostname]).
```
Hostname defaults to non-existing `"ec2.amazonaws.com"` intentionally to avoid mix with US-East-1
Refer to [aws_config](https://github.com/erlcloud/erlcloud/blob/master/include/erlcloud_aws.hrl) for full description of all services configuration.

Configuration object usage:
```
EC2 = erlcloud_ec2:new(AccessKeyId, SecretAccessKey [, Hostname])
erlcloud_ec2:describe_images(EC2).
```

### Basic use ###
Then you can start making api calls, like:
```
erlcloud_ec2:describe_images().
% list buckets of Account stored in config in process dict
% of of the account you are running in.
erlcloud_s3:list_buckets().
erlcloud_s3:list_buckets(erlcloud_aws:default_cfg()).
% List buckets on 3d Account from Conf
erlcloud_s3:list_buckets(Conf).
```

Creating an EC2 instance may look like this:
```erlang
start_instance(Ami, KeyPair, UserData, Type, Zone) ->
    Config = #aws_config{
            access_key_id = application:get_env(aws_key),
            secret_access_key = application:get_env(aws_secret)
           },

    InstanceSpec = #ec2_instance_spec{image_id = Ami,
                                      key_name = KeyPair,
                                      instance_type = Type,
                                      availability_zone = Zone,
                                      user_data = UserData},
    erlcloud_ec2:run_instances(InstanceSpec, Config).
```

For usage information, consult the source code and https://hexdocs.pm/erlcloud.
For detailed API description refer to the AWS references at:

- http://docs.aws.amazon.com/AWSEC2/latest/APIReference/Welcome.html
- http://docs.aws.amazon.com/AmazonS3/latest/API/Welcome.html
- and other services https://aws.amazon.com/documentation/

## Notes ##

<<<<<<< HEAD
Indentation in contributions should follow indentation style of surrounding text. In general it follows default indentation rules of official erlang-mode as provided by OTP team.

## Best Practices ##

- Public interfaces with paging logic should prefer {ok, Results, Marker} style to the {{paged, Marker}, Results} found in some modules
- Public interfaces should normally expose proplists over records
=======
Indentation in contributions should follow indentation style of surrounding text.
In general it follows default indentation rules of official erlang-mode as provided by OTP team.
>>>>>>> b7dca030
<|MERGE_RESOLUTION|>--- conflicted
+++ resolved
@@ -9,14 +9,11 @@
 - Amazon Elastic Compute Cloud (EC2)
 - Amazon Simple Storage Service (S3)
 - Amazon Simple Queue Service (SQS)
-<<<<<<< HEAD
 - Amazon SimpleDB
 - Amazon Mechanical Turk
 - Amazon CloudWatch (MON)
-- Amazon DynamoDB (ddb2)
 - Amazon Key Management Service (KMS)
 - Amazon DirectConnect
-=======
 - Amazon DynamoDB & DDB streams (ddb2)
 - Amazon Autoscalling(as)
 - Amazon CloudTrail (CT)
@@ -41,7 +38,6 @@
 The libraries can be used two ways:
 - either you can specify configuration parameters in the process dictionary. Useful for simple tasks
 - you can create a configuration object and pass that to each request as the final parameter. Useful for Cross AWS Account access
->>>>>>> b7dca030
 
 ## Roadmap ##
 
@@ -50,13 +46,6 @@
 - 0.13.10
  * Existing code
 
-<<<<<<< HEAD
-```
-git clone https://github.com/alertlogic/erlcloud.git
-cd erlcloud
-wget http://cloud.github.com/downloads/basho/rebar/rebar && chmod u+x rebar
-```
-=======
 - 2.0.X
  * Going further we would like to merge in [Alert Logic](https://github.com/alertlogic/erlcloud/tree/v1.2.3) fork into upstream.
  This is a major version bump which contains lots of new features and functionality.
@@ -64,7 +53,6 @@
  Making it backward compatible does not seem feasible and valuable at the moment.
  * No APIs have been removed and it's on branched of 0.13.10 at the moment. Any minor version delta added during notice time will be compensated before the merge.
  * intentionally jumping to 2.0.X as AL fork has v1.0.X
->>>>>>> b7dca030
 
 - 2.1.X
  * fix dialyzer findings and make it mandatory for the library
@@ -76,7 +64,7 @@
   * Only SigV4 signing and generalised in one module. Keep SigV2 in SBD section only
   * TBD: no more `erlang:error()` use and use of regular tuples as error API.
 
-### Major API compatability changes between 0.13.X and 2.0.x
+### Major API compatibility changes between 0.13.X and 2.0.x
  - ELB APIs
  - ... list to be filled shortly
 
@@ -173,14 +161,10 @@
 
 ## Notes ##
 
-<<<<<<< HEAD
-Indentation in contributions should follow indentation style of surrounding text. In general it follows default indentation rules of official erlang-mode as provided by OTP team.
+Indentation in contributions should follow indentation style of surrounding text.
+In general it follows default indentation rules of official erlang-mode as provided by OTP team.
 
 ## Best Practices ##
 
 - Public interfaces with paging logic should prefer {ok, Results, Marker} style to the {{paged, Marker}, Results} found in some modules
-- Public interfaces should normally expose proplists over records
-=======
-Indentation in contributions should follow indentation style of surrounding text.
-In general it follows default indentation rules of official erlang-mode as provided by OTP team.
->>>>>>> b7dca030
+- Public interfaces should normally expose proplists over records